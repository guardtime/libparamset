--- conflicted
+++ resolved
@@ -1,807 +1,804 @@
-/*
- * Copyright 2013-2016 Guardtime, Inc.
- *
- * This file is part of the Guardtime client SDK.
- *
- * Licensed under the Apache License, Version 2.0 (the "License").
- * You may not use this file except in compliance with the License.
- * You may obtain a copy of the License at
- *     http://www.apache.org/licenses/LICENSE-2.0
- * Unless required by applicable law or agreed to in writing, software
- * distributed under the License is distributed on an "AS IS" BASIS,
- * WITHOUT WARRANTIES, CONDITIONS, OR OTHER LICENSES OF ANY KIND, either
- * express or implied. See the License for the specific language governing
- * permissions and limitations under the License.
- * "Guardtime" and "KSI" are trademarks or registered trademarks of
- * Guardtime, Inc., and no license to trademarks is granted; Guardtime
- * reserves and retains all trademark rights.
- */
-
-#ifndef PARAM_SET_H
-#define	PARAM_SET_H
-
-#ifdef	__cplusplus
-extern "C" {
-#endif
-
-#include <stdio.h>
-#include "param_value.h"
-#include "parameter.h"
-
-#ifndef PARAM_SET_ERROR_BASE
-#	define PARAM_SET_ERROR_BASE 0x30001
-#endif
-
-/**
- * List of error codes returned by the functions.
- */
-enum PARAM_SET_ERR_enum {
-	/** Everything is OK! */
-	PST_OK = 0,
-
-	/** Function parameters are invalid - maybe \c NULL pointer or some value out of range. */
-	PST_INVALID_ARGUMENT = PARAM_SET_ERROR_BASE,
-
-	/** Input content or syntax is wrong (e.g. parsing command-line or configuration file). */
-	PST_INVALID_FORMAT,
-
-	/** Indicates index out of boundaries. */
-	PST_INDEX_OVF,
-
-	/** Parameter with the given name does not exist in the given set. */
-	PST_PARAMETER_NOT_FOUND,
-
-	/** Parameter value with the given constraints does not exist. */
-	PST_PARAMETER_VALUE_NOT_FOUND,
-
-	/** The parameter value count is zero.*/
-	PST_PARAMETER_EMPTY,
-
-	/** Parameter added to the set is possible typo. */
-	PST_PARAMETER_IS_TYPO,
-
-	/** Parameter added to the set is unknown. */
-	PST_PARAMETER_IS_UNKNOWN,
-
-	/** Object extractor function is not implemented. */
-	PST_PARAMETER_UNIMPLEMENTED_OBJ,
-
-	/** The function for extracting wildcard is not implemented. */
-	PST_PARAMETER_UNIMPLEMENTED_WILDCARD,
-
-	/** PST out of memory. */
-	PST_OUT_OF_MEMORY,
-
-	/** PST IO error (e.g. when reading configuration file). */
-	PST_IO_ERROR,
-
-	/** Priority value is negative. */
-	PST_PRIORITY_NEGATIVE,
-
-	/** Priority value is too large. */
-	PST_PRIORITY_TOO_LARGE,
-
-	/** The format of the parameter is invalid. */
-	PST_PARAMETER_INVALID_FORMAT,
-
-	/** It was not possible to extract a consistent task from the task set. */
-	PST_TASK_ZERO_CONSISTENT_TASKS,
-
-	/** There are two consistent tasks but only 1 is expected. */
-	PST_TASK_MULTIPLE_CONSISTENT_TASKS,
-
-	/** Task set is empty.*/
-	PST_TASK_SET_HAS_NO_DEFINITIONS,
-
-	/** Task set is not analyzed with #PARAM_SET object. */
-	PST_TASK_SET_NOT_ANALYZED,
-
-	/** Task set is reanalyzed with different #PARAM_SET object. */
-	PST_TASK_UNABLE_TO_ANALYZE_PARAM_SET_CHANGED,
-
-	/** Wildcard processor error occurred. */
-	PST_WILDCARD_ERROR,
-
-	/** Undefined behaviour occurred. It may be a bug, some memory error. */
-	PST_UNDEFINED_BEHAVIOUR,
-
-	/** Unable to set the combination of command-line parser options. */
-	PST_PRSCMD_INVALID_COMBINATION,
-
-	/** Parameter conversion is not performed. Original input must be used. (See #PARAM_addControl and #PARAM_SET_addControl). */
-	PST_PARAM_CONVERT_NOT_PERFORMED,
-
-	/** Parameter alias is not specified and it is not possible to work with it. */
-	PST_ALIAS_NOT_SPECIFIED,
-
-	/** Unknown error. */
-	PST_UNKNOWN_ERROR,
-};
-
-/**
- * Parameter set object. Holds multiple parameters, performs parsing and access
- * to the parameter values.
- */
-typedef struct PARAM_SET_st PARAM_SET;
-
-/**
- * This function returns a pointer to a constant string describing the
- * version number of the package.
- * \return A constant pointer to a string.
- */
-const char *PST_getVersion(void);
-
-/**
- * Creates new #PARAM_SET object using parameter names.
- * Parameter names are defined using string <em>"{name|alias}*{name|alias}*..."</em> where
- *
- * \c name - parameter name,
- *
- * \c alias - alias for the name,
- *
- * \c '*' - can have multiple values.
- *
- * Exampl: <em>"{h|help}{file}*{o}*{n}"</em>.
- * \param	names	Pointer to parameter names.
- * \param	set		Pointer to receiving pointer to #PARAM_SET object.
- * \return #PST_OK if successful, error code otherwise.
- */
-int PARAM_SET_new(const char *names, PARAM_SET **set);
-
-/**
- * Function to free #PARAM_SET.
- * \param	set	#PARAM_SET object.
- */
-void PARAM_SET_free(PARAM_SET *set);
-
-/**
- * Adds several optional functions to a set of parameters. Each function takes
- * one parameters as c-string value (must not fail if is \c NULL). All the
- * functions except \c extractObject are applied when adding the value to the
- * #PARAM_SET object. Function \c extractObject is applied when calling #PARAM_SET_getObj
- * or #PARAM_SET_getObjExtended.
- *
- * Function \c controlFormat is to check the format. Return \c 0 if format is ok,
- * error code otherwise.
- *
- * <tt>int (*controlFormat)(const char *str)</tt>
- *
- * Function \c controlContent is to check the content. Return 0 if content is
- * ok, error code otherwise.
- *
- * <tt>int (*controlContent)(const char *str)</tt>
- *
- * Function \c convert is used to repair / convert the c-string value before any
- * content or format check is performed. Takes two extra parameters for buffer and its
- * size. Return #PST_OK if conversion is successful or #PST_PARAM_CONVERT_NOT_PERFORMED
- * to skip conversion. Any other error code will break adding the value.
- *
- * <tt>int (*convert)(const char *value, char *buf, unsigned *buf_len)</tt>
- *
- * Function \c extractObject is used to extract an object from the parameter value.
- * Function \c extractObject affects #PARAM_SET_getObj and  #PARAM_SET_getObjExtended
- * behaviour. If not specified, the default function is used that extracts the
- * c-string value. Parameter \c extra is <tt>void**</tt> pointer to array with
- * 2 elements, \c str is parameter value and \c obj is pointer to receiving pointer.
- * Calling #PARAM_SET_getObj both array elements in \c extra are pointing to #PARAM_SET
- * itself (<tt>void **extra = {set, set}</tt>), when calling #PARAM_SET_getObjExtended,
- * the second value is determined by the function call and \c extra parameter given
- * (<tt>void **extra = {set, extra}</tt>). If extracting of the object is successful
- * #PST_OK must be returned, error code otherwise.
- *
- * <tt>int (*extractObject)(void **extra, const char *str, void **obj)</tt>
- *
- * \param	set				#PARAM_SET object.
- * \param	names			List of names to add the functions for.
- * \param	controlFormat	Function for format checking.
- * \param	controlContent	Function for content checking.
- * \param	convert			Function for value conversion.
- * \param	extractObject	Function for object extraction.
- * \return #PST_OK if successful, error code otherwise.
- * \note Note that \c controlFormat and \c controlContent may return any error code
- * but \c convert function should return #PST_OK and #PST_PARAM_CONVERT_NOT_PERFORMED
- * as any other error code will break adding the simple value, parsing configuration
- * file or command-line.
- * \see #PARAM_SET_setParseOptions, #PARAM_SET_setPrintName and #PARAM_SET_setWildcardExpander.
- * To get error reports related to functions \c controlFormat and \c controlContent,
- * see #PARAM_SET_isFormatOK and #PARAM_SET_invalidParametersToString.
- */
-int PARAM_SET_addControl(PARAM_SET *set, const char *names,
-		int (*controlFormat)(const char *),
-		int (*controlContent)(const char *),
-		int (*convert)(const char*, char*, unsigned),
-		int (*extractObject)(void **, const char *, void**));
-
-/**
- * This function is used to alter the way the parameter is represented in (error)
- * messages, help text and returned by #PARAM_getPrintName.
- *
- * If \c constv is not \c NULL, a user specified constant value is used. If \c constv is
- * \c NULL an abstract function \c getPrintName must be specified that formats the string.
- * Default print format for long and short parameters are <em>'--long-option'</em> and <em>'-a'</em>.
- *
- * <tt>const char* (*getPrintName)(PARAM *param, char *buf, unsigned buf_len)</tt>
- *
- * \c param   - this PARAM object.
- * \c buf     - Internal buffer with constant size. May be left unused.
- * \c buf_len - The size of the internal buffer.
- * Returns string that is the string representation of parameter.
- *
- * \param	set				#PARAM_SET object.
- * \param	names			List of names to add the functions for.
- * \param	constv			Constant string representation of the parameter. Can be \c NULL.
- * \param	getPrintName	Abstract function implementation. Has effect only when \c constv is \c NULL. Can be \c NULL.
- * \return #PST_OK when successful, error code otherwise.
- * \see #PARAM_SET_addControl, #PARAM_SET_setParseOptions and #PARAM_SET_setWildcardExpander.
- */
-int PARAM_SET_setPrintName(PARAM_SET *set, const char *names,
-							const char *constv, const char* (*getPrintName)(PARAM *param, char *buf, unsigned buf_len));
-
-/**
- * Same as #PARAM_SET_setPrintName but works with alias.
- * \param	set				#PARAM_SET object.
- * \param	names			List of names to add the functions for.
- * \param	constv			Constant string representation of the parameter alias. Can be \c NULL.
- * \param	getPrintName	Abstract function implementation. Has effect only when \c constv is \c NULL. Can be \c NULL.
- * \return #PST_OK when successful, error code otherwise.
- * \see #PARAM_SET_addControl, #PARAM_SET_setParseOptions and #PARAM_SET_setWildcardExpander.
- */
-int PARAM_SET_setPrintNameAlias(PARAM_SET *set, const char *names,
-							const char *constv, const char* (*getPrintName)(PARAM *param, char *buf, unsigned buf_len));
-
-/**
- * Specify help text for a parameter.
- * \param	set		#PARAM_SET object.
- * \param	names	List of names to add the help text for.
- * \param	txt		Help text for a parameter. Value is copied. Must NOT be NULL.
- * \return #PST_OK when successful, error code otherwise.
- * \see #PARAM_SET_setPrintName and #PARAM_SET_helpToString.
- */
-int PARAM_SET_setHelpText(PARAM_SET *set, const char *names, const char *txt);
-
-/**
- * This function is used to generate help text for parameters. Before any help text
- * can be generated it must be configured for all the parameters with function
- * #PARAM_SET_setHelpText. The way the parameter is represented can be modified
- * with #PARAM_SET_setPrintName function.
- * \param	set		#PARAM_SET object.
- * \param	names	List of names to generate help for.
- * \param	indent	Help text indention.
- * \param	header	The size of the header (All the text and space before "parameter" in "  -a - parameter A.").
- * \param	rowWith	The size of the row.
- * \param	buf		Buffer.
- * \param	buf_len	The size of \c buf.
- * \return Returns \c buf if successful, NULL otherwise.
- */
-char* PARAM_SET_helpToString(const PARAM_SET *set, const char *names, int indent, int header, int rowWidth, char *buf, size_t buf_len);
-
-/**
- * Appends value to the set. Invalid value format or content is not handled
- * as error, but the state is saved. Internal format, content or count errors can
- * be detected - see #PARAM_SET_isFormatOK. If parameter name dose not exist,
- * function will fail. When parameter is not found it is examined as a typo or
- * unknown (see #PARAM_SET_isTypoFailure and #PARAM_SET_isUnknown).
- *
- *
- * \param	set			#PARAM_SET object.
- * \param	name		Parameter name.
- * \param	value		Parameter value as c-string. Can be \c NULL.
- * \param	source		Source description as c-string. Can be \c NULL.
- * \param	priority	Priority that can be #PST_PRIORITY_VALID_BASE (<tt>0</tt>) or higher.
- * \return #PST_OK if successful, error code otherwise. When parameter is not
- * part of the set it is pushed to the unknown or typo list and error code
- * #PST_PARAMETER_IS_UNKNOWN or #PST_PARAMETER_IS_TYPO is returned.
- * \see #PARAM_SET_unknownsToString, #PARAM_SET_typosToString and #PARAM_SET_invalidParametersToString to display errors.
- */
-int PARAM_SET_add(PARAM_SET *set, const char *name, const char *value, const char *source, int priority);
-
-/**
- * Extracts strings from the #PARAM_SET (see #PARAM_SET_add). If object
- * extractor is set, a string value is always extracted. The user <b>MUST  NOT</b> free
- * the returned string.
- *
- * Values are filtered by constraints. If multiple names (<em>e.g. name1,name2,name3</em>)
- * are specified, process is started with the first name and \c at is used to index
- * over all specified values. If some parameters in the name list do not contain any values matching
- * the constraints, the next name is selected without an error (if there exists a next value).
- * If all parameters are empty #PST_PARAMETER_EMPTY is returned, if some
- * values are found and the end of the list is reached #PST_PARAMETER_VALUE_NOT_FOUND
- * is returned.
- *
- * \param	set			#PARAM_SET object.
- * \param	name		Parameter name.
- * \param	source		Constraint for the source, can be \c NULL.
- * \param	priority	Priority that can be #PST_PRIORITY_VALID_BASE (<tt>0</tt>) or higher.
- * \param	at			Parameter index in the matching set composed with the constraints.
- * \param	value		Pointer to receiving pointer to string returned.
- * \return #PST_OK when successful, error code otherwise. Some more common error
- * codes: #PST_INVALID_ARGUMENT, #PST_PARAMETER_NOT_FOUND, #PST_PARAMETER_EMPTY,
- * #PST_PARAMETER_INVALID_FORMAT and #PST_PARAMETER_VALUE_NOT_FOUND.
- * \see PARAM_SET_getObj.
- */
-int PARAM_SET_getStr(PARAM_SET *set, const char *name, const char *source, int priority, int at, char **value);
-
-/**
- * Extracts object from the #PARAM_SET. If no object extractor (see #PARAM_SET_addControl)
- * is set, a string (see #PARAM_SET_getStr instead) value is returned. By default the user
- * must not free the returned object. If a custom object extractor function
- * is used, object must be freed if implementation requires it.
- *
- * Values are filtered by constraints. If multiple names (<em>e.g. name1,name2,name3</em>)
- * are specified, process is started with the first name and \c at is used to index
- * over all specified values. If some parameters in the name list do not contain any values matching
- * the constraints, the next name is selected without an error (if there exists a next value).
- * If all parameters are empty #PST_PARAMETER_EMPTY is returned, if some
- * values are found and the end of the list is reached #PST_PARAMETER_VALUE_NOT_FOUND
- * is returned.
- *
- * \param	set			#PARAM_SET object.
- * \param	name		Parameter name.
- * \param	source		Constraint for the source, can be \c NULL.
- * \param	priority	Priority that can be #PST_PRIORITY_VALID_BASE (<tt>0</tt>) or higher.
- * \param	at			Parameter index in the matching set composed with the constraints.
- * \param	obj			Pointer to receiving pointer to \c object returned.
- * \return #PST_OK when successful, error code otherwise. If object extractor implementation
- * returns an error code, it is returned by this functionSome more common error
- * codes: 	#PST_INVALID_ARGUMENT,  #PST_PARAMETER_NOT_FOUND, #PST_PARAMETER_EMPTY,
- * #PST_PARAMETER_INVALID_FORMAT, #PST_PARAMETER_UNIMPLEMENTED_OBJ, #PST_PARAMETER_VALUE_NOT_FOUND.
- * \note Note that if format or content status is invalid, it is not possible to extract
- * the object. Custom object extractor may return error values that overlaps with
- * local error codes!
- * \see #PARAM_SET_add, #PARAM_SET_addControl and #PARAM_SET_getObjExtended.
- */
-int PARAM_SET_getObj(PARAM_SET *set, const char *name, const char *source, int priority, int at, void **obj);
-
-/**
- * Same as #PARAM_SET_getObj, but the \c ctx fed to object extractor contains two
- * pointers <tt>void **extra = {set, ctx}</tt>.
- * \param	set			#PARAM_SET object.
- * \param	name		Parameter name.
- * \param	source		Constraint for the source, can be \c NULL.
- * \param	priority	Priority that can be #PST_PRIORITY_VALID_BASE (<tt>0</tt>) or higher.
- * \param	at			Parameter index in the matching set composed with the constraints.
- * \param	ctx		Pointer to extra context.
- * \param	obj			Pointer to receiving pointer to \c object returned.
- * \return #PST_OK when successful, error code otherwise. Some more common error
- * codes: 	#PST_INVALID_ARGUMENT,  #PST_PARAMETER_NOT_FOUND, #PST_PARAMETER_EMPTY,
- * #PST_PARAMETER_INVALID_FORMAT, #PST_PARAMETER_UNIMPLEMENTED_OBJ and #PST_PARAMETER_VALUE_NOT_FOUND.
- */
-int PARAM_SET_getObjExtended(PARAM_SET *set, const char *name, const char *source, int priority, int at, void *ctx, void **obj);
-
-/**
- * Extract attributes with the given constraints.
- * \param	set			#PARAM_SET object.
- * \param	name		Parameter name.
- * \param	source		Constraint for the source, can be \c NULL.
- * \param	priority	Priority that can be #PST_PRIORITY_VALID_BASE (<tt>0</tt>) or higher.
- * \param	at			Parameter index in the matching set composed with the constraints.
- * \param	atr			Output parameter filled with attributes.
- * \return #PST_OK when successful, error code otherwise. Some more common error
- * codes: 	#PST_INVALID_ARGUMENT,  #PST_PARAMETER_NOT_FOUND, #PST_PARAMETER_EMPTY,
- * #PST_PARAMETER_VALUE_NOT_FOUND.
- */
-int PARAM_SET_getAtr(PARAM_SET *set, const char *name, const char *source, int priority, int at, PARAM_ATR *atr);
-
-/**
- * This function extracts parameters print name that is also displayed in (error)
- * messages and help text.
- *
- * \param	set			#PARAM_SET object.
- * \param	name		Parameter name.
- * \param	print_name	Pointer to receiving pointer.
- * \return #PST_OK when successful, error code otherwise. Some more common error
- * codes: #PST_INVALID_ARGUMENT,  #PST_PARAMETER_NOT_FOUND;
- * \see To change the print name value see #PARAM_SET_setPrintName.
- */
-int PARAM_SET_getPrintName(PARAM_SET *set, const char *name, const char **print_name);
-
-/**
- * Same as #PARAM_SET_getPrintName but works with alias.
- * \param	set			#PARAM_SET object.
- * \param	name		Parameters alias name.
- * \param	print_name	Pointer to receiving pointer.
- * \return #PST_OK when successful, error code otherwise. Some more common error
- * codes: #PST_INVALID_ARGUMENT,  #PST_PARAMETER_NOT_FOUND or #PST_ALIAS_NOT_SPECIFIED;
- * \see #PARAM_SET_setPrintNameAlias to change the print name value.
- */
-int PARAM_SET_getPrintNameAlias(PARAM_SET *set, const char *name, const char **print_name);
-
-/**
- * Removes all values from the specified parameter list. Parameter list is defined
- * as <em>"p1,p2,p3 ..."</em>.
- * \param set	#PARAM_SET object.
- * \param names	Parameter name list.
- * \return #PST_OK if successful, error code otherwise.
- * \note Parameter is not deleted but only its values leaving it empty.
- */
-int PARAM_SET_clearParameter(PARAM_SET *set, const char *names);
-
-/**
- * Removes a value specified by the constraints from the specified parameter list.
- * Parameter list is defined as <em>"p1,p2,p3 ..."</em>.
- *
- * \param	set			#PARAM_SET object.
- * \param	names		Parameter name list.
- * \param	source		Constraint for the source, can be \c NULL.
- * \param	priority	Priority that can be #PST_PRIORITY_VALID_BASE (<tt>0</tt>) or higher.
- * \param	at			Parameter index in the matching set composed with the constraints.
- * \return #PST_OK if successful, error code otherwise.
- */
-int PARAM_SET_clearValue(PARAM_SET *set, const char *names, const char *source, int priority, int at);
-
-/**
- * Counts all the existing parameter values in the list composed by the parameter
- * list and constraints specified. Parameter list is defined as <em>"p1,p2,p3 ..."</em>.
- *
- * \param	set			#PARAM_SET object.
- * \param	names		Parameter name list.
- * \param	source		Constraint for the source, can be \c NULL.
- * \param	priority	Priority that can be #PST_PRIORITY_VALID_BASE (<tt>0</tt>) or higher.
- * \param	count		Pointer to integer for storing the value count.
- * \return #PST_OK if successful, error code otherwise. If parameter does not exist
- * #PST_PARAMETER_NOT_FOUND is returned.
- */
-int PARAM_SET_getValueCount(PARAM_SET *set, const char *names, const char *source, int priority, int *count);
-
-/**
- * Searches for a parameter defined in the list by name and checks <b>if all</b> the
- * parameters have at least one values set. Even if the value format or content is
- * invalid, true is returned. Parameter list is defined as <em>"p1,p2,p3 ..."</em>.
- *
- * \param	set		#PARAM_SET object.
- * \param	names	Parameter name list.
- * \return \c 1 if is set, \c 0 otherwise.
- */
-int PARAM_SET_isSetByName(const PARAM_SET *set, const char *names);
-
-/**
- * Searches for a parameter defined in the list by name and checks if <b>at least one</b>
- * of the parameters have at least on values set. Even if the value format or
- * content is invalid, true is returned. Parameter list is defined as <em>"p1,p2,p3 ..."</em>.
- *
- * \param	set		#PARAM_SET object.
- * \param	names	Parameter name list.
- * \return \c 1 if is at least one is set, \c 0 otherwise.
- */
-int PARAM_SET_isOneOfSetByName(const PARAM_SET *set, const char *names);
-
-/**
- * Controls if the format and content of the parameters is OK.
- * \param	set		#PARAM_SET object.
- * \return \c 0 if format is invalid, \c 1 otherwise.
- * \see #PARAM_SET_addControl and #PARAM_SET_invalidParametersToString.
- */
-int PARAM_SET_isFormatOK(const PARAM_SET *set);
-
-/**
- * Controls if the the constraints are violated.
- * \param	set		#PARAM_SET object.
- * \return \c 0 if constraints are OK, \c 1 otherwise. <tt>-1</tt> if an error occurred.
- * \see #PARAM_SET_new.
- */
-int PARAM_SET_isConstraintViolation(const PARAM_SET *set);
-
-/**
- * Controls if there are some undefined parameters read from command-line or
- * file, similar to the defined ones - possible typos. Typos are detected using
- * the \c difference value calculated as specified below:
- *
- * \code{.txt}
- *                    levenshtein_distance(token, param_name)
- * difference = 100 * --------------------------------------- - (is_sub_str * 15 + is_sub_str_at_beginning * 15)  , where
- *                                param_name_len
- *
- *   levenshtein_distance - function that calculates edit distance for two strings.
- *   token - unknown token whose similarity is compared with existing parameters.
- *   param_name - parameter name.
- *   param_name_len - parameter name length in characters.
- *   is_sub_str - 1 if token is a substring, 0 otherwise.
- *   is_sub_str_at_beginning - 1 if token matches with the beginning of param_name, 0 otherwise.
- * \endcode
- *
- * The \c difference value with the unknown \c token is calculated for every known
- * parameter in the \c set and the smallest value is saved as \c smdiff. An unknown
- * token is interpreted as typo if there exists at least one parameter so thats:
- * \code{.txt}
- * difference < 90 && difference < (smdiff + 10)
- * \endcode
- *
- * \param	set		#PARAM_SET object.
- * \return \c 0 if set contains possible typos, \c 1 otherwise.
- * \see #PARAM_SET_typosToString, #PARAM_SET_add, #PARAM_SET_parseCMD and #PARAM_SET_readFromFile.
- */
-int PARAM_SET_isTypoFailure(const PARAM_SET *set);
-
-/**
- * Controls if there are some syntax errors after reading configuration file.
- * \param	set		#PARAM_SET object.
- * \return \c 0 if set contains possible typos, \c 1 otherwise.
- * \see #PARAM_SET_readFromFile.
- */
-int PARAM_SET_isSyntaxError(const PARAM_SET *set);
-
-/**
- * Controls if there are some undefined parameters read from command-line or file.
- * \param	set		#PARAM_SET object.
- * \return \c 0 if set contains unknown parameters, \c 1 otherwise.
- * \see #PARAM_SET_unknownsToString, #PARAM_SET_add, #PARAM_SET_parseCMD and #PARAM_SET_readFromFile.
- */
-int PARAM_SET_isUnknown(const PARAM_SET *set);
-
-/**
- * Reads parameter values from file into predefined #PARAM_SET. File must be
- * formatted one parameter (and its possible value) per line. To add a comment "<tt>#</tt>"
- * must be inserted at the beginning of the line. To learn how the key-value pairs
- * are precisely extracted see #parse_key_value_pair and #read_line.
- * Format of parameters:
- * \code{.txt}
- * # comment    - a line with comment.
- * --long       - Long parameter without value.
- * --long <arg> - Long parameter with value.
- * -i <arg>     - Short parameter with value.
- * -vxn         - Bunch of flags.
- * \endcode
- *
- * \param	set			#PARAM_SET object.
- * \param	fname		File path.
- * \param	source		Source description as c-string. Can be \c NULL.
- * \param	priority	Priority that can be #PST_PRIORITY_VALID_BASE (<tt>0</tt>) or higher.
- * \return #PST_OK if successful, error code otherwise. If file format is invalid,
- * #PST_INVALID_FORMAT is returned.
- */
-int PARAM_SET_readFromFile(PARAM_SET *set, const char *fname, const char* source, int priority);
-
-/**
- * Reads parameter values from command-line into predefined #PARAM_SET. Parameters
- * are stored in internal data structures where one parameter can have multiple values.
- * If configured, all values read are checked against checking functions (see
- * #PARAM_SET_addControl). See #PARAM_SET_isSetByName, #PARAM_SET_getStr and
- * #PARAM_SET_getObj to get command-line parameter values. If there are some
- * misspelled and/or unknown parameters, it is detected and it is possible to get
- * error reports. See #PARAM_SET_isTypoFailure and #PARAM_SET_isUnknown to check
- * for errors. See #PARAM_SET_unknownsToString and #PARAM_SET_typosToString to get
- * error reports.
- *
- * Command-line format:
- * \code{.txt}
- * --long       - Long parameter without value.
- * --long <arg> - Long parameter with value.
- * -i <arg>     - Short parameter with value.
- * -vxn         - Bunch of flags.
- * \endcode
- * \param	set			#PARAM_SET object.
- * \param	argc		Count of command line strings.
- * \param	argv		Array of command line strings.
- * \param	source		Source description as c-string. Can be \c NULL.
- * \param	priority	Priority that can be #PST_PRIORITY_VALID_BASE (<tt>0</tt>) or higher.
- * \return #PST_OK if successful, error code otherwise.
- * \see #PARAM_SET_readFromCMD for more advanced behaviour.
- */
-int PARAM_SET_readFromCMD(PARAM_SET *set, int argc, char **argv, const char *source, int priority);
-
-
-/**
- * This function is used to parse command-line parameters. It is similar to
- * #PARAM_SET_readFromCMD but extends its functionality. For example it is possible
- * to have a parameter that always interprets the next token as its value, even
- * if it is identical to some command-line parameter. To redirect all tokens after
- * "--" to specified parameter or process some parameters with configured wildcard
- * expander see #PARAM_SET_setParseOptions;
- *
- * to specify parse option for each command line parameter.
- * \code{.txt}
- * --long       - Long parameter without value.
- * --long <arg> - Long parameter with value.
- * -i <arg>     - Short parameter with value.
- * -vxn         - Bunch of flags.
- * \endcode
- * \param	set			#PARAM_SET object.
- * \param	argc		Count of command line strings.
- * \param	argv		Array of command line strings.
- * \param	source		Source description as c-string. Can be \c NULL.
- * \param	priority	Priority that can be #PST_PRIORITY_VALID_BASE (<tt>0</tt>) or higher.
- * \return #PST_OK if successful, error code otherwise.
- * \see [PARAM_PARSE_OPTIONS](@ref PARAM_PARSE_OPTIONS_enum), #PARAM_SET_addControl, #PARAM_SET_isSetByName, #PARAM_SET_getStr,
- * #PARAM_SET_getObj, #PARAM_SET_isTypoFailure, #PARAM_SET_isUnknown, #PARAM_SET_unknownsToString and
- * #PARAM_SET_typosToString.
- */
-int PARAM_SET_parseCMD(PARAM_SET *set, int argc, char **argv, const char *source, int priority);
-
-/**
- * This function is used to specify parsing options ([PARAM_PARSE_OPTIONS](@ref PARAM_PARSE_OPTIONS_enum)) used
- * by #PARAM_SET_parseCMD.
- *
- * \param set			#PARAM_SET object.
- * \param names			Parameter name list.
- * \param options		Parsing options.
- * \return #PST_OK if successful, error code otherwise.
- * \see #PARAM_SET_addControl, #PARAM_SET_setPrintName, and #PARAM_SET_setWildcardExpander.
- */
-int PARAM_SET_setParseOptions(PARAM_SET *set, const char *names, int options);
-
-/**
- * Extracts all parameters from \c src known to \c target and appends all the
- * values to the target #PARAM_SET. Values are added via #PARAM_SET_add and all
- * check and extract functions that are used are from the target set. After
- * successful operation both sets <b>must be freed separately</b> and operations applied
- * to each set fo not affect the other one.
- *
- * \param	target			Target #PARAM_SET.
- * \param	src				Source #PARAM_SET.
- * \return #PST_OK if successful, error code otherwise.
- */
-int PARAM_SET_IncludeSet(PARAM_SET *target, PARAM_SET *src);
-
-/**
- * A debug function to generate #PARAM_SET string representation.
- * \param	set		#PARAM_SET object.
- * \param	buf		Receiving buffer.
- * \param	buf_len	Receiving buffer size.
- * \return \c buf if successful, \c NULL otherwise.
- */
-char* PARAM_SET_toString(PARAM_SET *set, char *buf, size_t buf_len);
-
-/**
- * Generates typo failure report.
- * \param	set		#PARAM_SET object.
- * \param	prefix	Prefix to each typo failure string. Can be \c NULL.
- * \param	buf		Receiving buffer.
- * \param	buf_len	Receiving buffer size.
- * \return \c buf if successful, \c NULL otherwise.
- * \see #PARAM_SET_isTypoFailure.
- */
-char* PARAM_SET_typosToString(PARAM_SET *set, const char *prefix, char *buf, size_t buf_len);
-
-/**
- * Generates unknown parameter report.
- * \param set		#PARAM_SET object.
- * \param prefix	Prefix to each unknown failure string. Can be \c NULL.
- * \param buf		Receiving buffer.
- * \param buf_len	Receiving buffer size.
- * \return \c buf if successful, \c NULL otherwise.
- * \see #PARAM_SET_isUnknown.
- */
-char* PARAM_SET_unknownsToString(const PARAM_SET *set, const char *prefix, char *buf, size_t buf_len);
-
-/**
- * Generates a string from invalid parameter list (see #PARAM_SET_addControl).
- * By default error strings generated contain only error code. To make the messages
- * more human-readable define function \c getErrString that takes error code as
- * input and returns <tt>const string</tt> describing the failure.
- *
- * \param	set				#PARAM_SET object.
- * \param	prefix			Prefix for each failure string. Can be \c NULL.
- * \param	getErrString	Function pointer to make error codes to string. Can be \c NULL.
- * \param	buf				Receiving buffer.
- * \param	buf_len			Receiving buffer size.
- * \return \c buf if successful, \c NULL otherwise.
- * \see #PARAM_SET_isFormatOK.
- */
-char* PARAM_SET_invalidParametersToString(const PARAM_SET *set, const char *prefix, const char* (*getErrString)(int), char *buf, size_t buf_len);
-
-/**
- * Generates constraint error report. See #PARAM_CONSTRAINTS and #PARAM_SET_new.
- * \param	set				#PARAM_SET object.
- * \param	prefix			Prefix for each constraint error string. Can be \c NULL.
- * \param	buf				Receiving buffer.
- * \param	buf_len			Receiving buffer size.
- * \return \c buf if successful, \c NULL otherwise.
- */
-char* PARAM_SET_constraintErrorToString(const PARAM_SET *set, const char *prefix, char *buf, size_t buf_len);
-
-/**
- * Converts PST_* error codes to string.
- * \param err	Error code from #PARAM_SET_ERR_enum.
- * \return Error string mapped from specified error code.
- */
-const char* PARAM_SET_errorToString(int err);
-
-/**
- * Generates syntax error report.
- * \param	set				#PARAM_SET object.
- * \param	prefix			Prefix for each constraint error string. Can be \c NULL.
- * \param	buf				Receiving buffer.
- * \param	buf_len			Receiving buffer size.
- * \return \c buf if successful, \c NULL otherwise.
- * \see #PARAM_SET_readFromFile and #PARAM_SET_isSyntaxError.
- */
-char* PARAM_SET_syntaxErrorsToString(const PARAM_SET *set, const char *prefix, char *buf, size_t buf_len);
-
-/**
- * Function that can be used to separate names from string. A function \c isValidNameChar
- * must be defined to separate valid name characters from all kind of separators.
- * Function returns a pointer inside \c name_string that can be used in next iteration
- * to extract next name.
- *
- * \param	name_string		A string full of names that are separated from each other.
- * \param	isValidNameChar	Function that defines valid name characters.
- * \param	buf				Buffer for storing extracted name.
- * \param	len				Buffer size.
- * \param	flags			Can be \c NULL.
- * \return Pointer inside \c name_string that points to next character after name
- * extracted or \c NULL if end of string reached or no name can be extracted.
- */
-const char* extract_next_name(const char* name_string, int (*isValidNameChar)(int), char *buf, short len, int *flags);
-
-/**
- * Extract a key value pair from the line. Value part can be wrapped inside
- * double quote marks (<em>"</em>) to include whitespace characters. Use back slash
- * (<em>\\</em>) as escape character for itself and for double quotes. Some examples:
- *
- * \code{.txt}
- * key = value
- * key = "value 1"
- *   key = value
- * key value
- * key "value 1"
- *   key value
- * key "value=\"test\""
- * \endcode
- *
- * \param line		Input line.
- * \param key		Pointer to receiving key.
- * \param value		Pointer to receiving value.
- * \param buf_len	Maximum size of both \c key and \c value buffer.
- * \return #PST_OK if successful, error code otherwise. Some more common error
- * codes: #PST_INVALID_FORMAT.
- */
-int parse_key_value_pair(const char *line, char *key, char *value, size_t buf_len);
-
-/**
- * Read a line from a file (opened with \c fopen in mode \c r) ant track the lines.
- * Supported line endings:
- * \code{.txt}
- * MAC  \r      CR      0x0d
- * Unix \n      LF      0x0a
- * Win  \r\n    CRLF    0x0d0a
- * \endcode
- * \param	file		A file pointer that is us used for reading from.
- * \param	buf			A buffer to store the line.
- * \param	len			Size of the buffer.
- * \param	row_pointer	Pointer to the row counting value. Initial value pointed to must be \c 0. If not used can be \c NULL.
- * \param	read_count	Pointer to character counting value. If not used can be \c NULL.
- * \return Return \c 0 if successful, \c EOF if end of file.
- */
-int read_line(FILE *file, char *buf, size_t len, size_t *row_pointer, size_t *read_count);
-
-
-/**
- * Specify a function to expand tokens that contain wildcard character (<tt>WC</tt>)
- * to array of new values. By default characters '<tt>?</tt>' and '<tt>*</tt>' are \c WC.
- * Values containing \c WC are removed and replaced with the expanded values. To
- * use default \c WC set \c charList as <tt>NULL</tt>.
- *
- * <tt>int (*expand_wildcard)(PARAM_VAL *param_value, void *ctx, int *value_shift)</tt>
- *
- * \c param_value - The value of the current parameter that contains <tt>WC</tt>.
- * \c ctx - Additional data structure (same object as #PARAM_SET_setWildcardExpander input parameter <tt>ctx</tt>.
- * \c value_shift - Output parameter for the count of values expanded.
- *
- *
- * \param	set				#PARAM_SET object.
-<<<<<<< HEAD
- * \param	names			List of names to add the functionality for.
-=======
- * \param	names			List of names to add the functionality.
- * \param	charList		List of wildcard characters used. When set to \c NULL \"<tt>*?</tt>\" is used.
->>>>>>> ee364881
- * \param	ctx				Data structure used by Wildcard expander. Can be \c NULL.
- * \param	ctx_free		Data structure release function. Can be \c NULL.
- * \param	expand_wildcard	Function pointer to Wildcard Expander function.
- * \return #PST_OK if successful, error code otherwise.
- * \note #PARAM_SET_parseCMD must be used and parsing option #PST_PRSCMD_EXPAND_WILDCARD
- * must be set using #PARAM_SET_setParseOptions.
- * \see #PARAM_SET_setPrintName, #PARAM_SET_addControl, #PARAM_expandWildcard,
- * #PARAM_setWildcardExpander and [Implemented wildcard expanders](@ref wildcardexpanders.h).
- */
-int PARAM_SET_setWildcardExpander(PARAM_SET *set, const char *names,
-		const char* charList,
-		void *ctx,
-		void (*ctx_free)(void*),
-		int (*expand_wildcard)(PARAM_VAL *param_value, void *ctx, int *value_shift));
-
-#ifdef	__cplusplus
-}
-#endif
-
-#endif
+/*
+ * Copyright 2013-2016 Guardtime, Inc.
+ *
+ * This file is part of the Guardtime client SDK.
+ *
+ * Licensed under the Apache License, Version 2.0 (the "License").
+ * You may not use this file except in compliance with the License.
+ * You may obtain a copy of the License at
+ *     http://www.apache.org/licenses/LICENSE-2.0
+ * Unless required by applicable law or agreed to in writing, software
+ * distributed under the License is distributed on an "AS IS" BASIS,
+ * WITHOUT WARRANTIES, CONDITIONS, OR OTHER LICENSES OF ANY KIND, either
+ * express or implied. See the License for the specific language governing
+ * permissions and limitations under the License.
+ * "Guardtime" and "KSI" are trademarks or registered trademarks of
+ * Guardtime, Inc., and no license to trademarks is granted; Guardtime
+ * reserves and retains all trademark rights.
+ */
+
+#ifndef PARAM_SET_H
+#define	PARAM_SET_H
+
+#ifdef	__cplusplus
+extern "C" {
+#endif
+
+#include <stdio.h>
+#include "param_value.h"
+#include "parameter.h"
+
+#ifndef PARAM_SET_ERROR_BASE
+#	define PARAM_SET_ERROR_BASE 0x30001
+#endif
+
+/**
+ * List of error codes returned by the functions.
+ */
+enum PARAM_SET_ERR_enum {
+	/** Everything is OK! */
+	PST_OK = 0,
+
+	/** Function parameters are invalid - maybe \c NULL pointer or some value out of range. */
+	PST_INVALID_ARGUMENT = PARAM_SET_ERROR_BASE,
+
+	/** Input content or syntax is wrong (e.g. parsing command-line or configuration file). */
+	PST_INVALID_FORMAT,
+
+	/** Indicates index out of boundaries. */
+	PST_INDEX_OVF,
+
+	/** Parameter with the given name does not exist in the given set. */
+	PST_PARAMETER_NOT_FOUND,
+
+	/** Parameter value with the given constraints does not exist. */
+	PST_PARAMETER_VALUE_NOT_FOUND,
+
+	/** The parameter value count is zero.*/
+	PST_PARAMETER_EMPTY,
+
+	/** Parameter added to the set is possible typo. */
+	PST_PARAMETER_IS_TYPO,
+
+	/** Parameter added to the set is unknown. */
+	PST_PARAMETER_IS_UNKNOWN,
+
+	/** Object extractor function is not implemented. */
+	PST_PARAMETER_UNIMPLEMENTED_OBJ,
+
+	/** The function for extracting wildcard is not implemented. */
+	PST_PARAMETER_UNIMPLEMENTED_WILDCARD,
+
+	/** PST out of memory. */
+	PST_OUT_OF_MEMORY,
+
+	/** PST IO error (e.g. when reading configuration file). */
+	PST_IO_ERROR,
+
+	/** Priority value is negative. */
+	PST_PRIORITY_NEGATIVE,
+
+	/** Priority value is too large. */
+	PST_PRIORITY_TOO_LARGE,
+
+	/** The format of the parameter is invalid. */
+	PST_PARAMETER_INVALID_FORMAT,
+
+	/** It was not possible to extract a consistent task from the task set. */
+	PST_TASK_ZERO_CONSISTENT_TASKS,
+
+	/** There are two consistent tasks but only 1 is expected. */
+	PST_TASK_MULTIPLE_CONSISTENT_TASKS,
+
+	/** Task set is empty.*/
+	PST_TASK_SET_HAS_NO_DEFINITIONS,
+
+	/** Task set is not analyzed with #PARAM_SET object. */
+	PST_TASK_SET_NOT_ANALYZED,
+
+	/** Task set is reanalyzed with different #PARAM_SET object. */
+	PST_TASK_UNABLE_TO_ANALYZE_PARAM_SET_CHANGED,
+
+	/** Wildcard processor error occurred. */
+	PST_WILDCARD_ERROR,
+
+	/** Undefined behaviour occurred. It may be a bug, some memory error. */
+	PST_UNDEFINED_BEHAVIOUR,
+
+	/** Unable to set the combination of command-line parser options. */
+	PST_PRSCMD_INVALID_COMBINATION,
+
+	/** Parameter conversion is not performed. Original input must be used. (See #PARAM_addControl and #PARAM_SET_addControl). */
+	PST_PARAM_CONVERT_NOT_PERFORMED,
+
+	/** Parameter alias is not specified and it is not possible to work with it. */
+	PST_ALIAS_NOT_SPECIFIED,
+
+	/** Unknown error. */
+	PST_UNKNOWN_ERROR,
+};
+
+/**
+ * Parameter set object. Holds multiple parameters, performs parsing and access
+ * to the parameter values.
+ */
+typedef struct PARAM_SET_st PARAM_SET;
+
+/**
+ * This function returns a pointer to a constant string describing the
+ * version number of the package.
+ * \return A constant pointer to a string.
+ */
+const char *PST_getVersion(void);
+
+/**
+ * Creates new #PARAM_SET object using parameter names.
+ * Parameter names are defined using string <em>"{name|alias}*{name|alias}*..."</em> where
+ *
+ * \c name - parameter name,
+ *
+ * \c alias - alias for the name,
+ *
+ * \c '*' - can have multiple values.
+ *
+ * Exampl: <em>"{h|help}{file}*{o}*{n}"</em>.
+ * \param	names	Pointer to parameter names.
+ * \param	set		Pointer to receiving pointer to #PARAM_SET object.
+ * \return #PST_OK if successful, error code otherwise.
+ */
+int PARAM_SET_new(const char *names, PARAM_SET **set);
+
+/**
+ * Function to free #PARAM_SET.
+ * \param	set	#PARAM_SET object.
+ */
+void PARAM_SET_free(PARAM_SET *set);
+
+/**
+ * Adds several optional functions to a set of parameters. Each function takes
+ * one parameters as c-string value (must not fail if is \c NULL). All the
+ * functions except \c extractObject are applied when adding the value to the
+ * #PARAM_SET object. Function \c extractObject is applied when calling #PARAM_SET_getObj
+ * or #PARAM_SET_getObjExtended.
+ *
+ * Function \c controlFormat is to check the format. Return \c 0 if format is ok,
+ * error code otherwise.
+ *
+ * <tt>int (*controlFormat)(const char *str)</tt>
+ *
+ * Function \c controlContent is to check the content. Return 0 if content is
+ * ok, error code otherwise.
+ *
+ * <tt>int (*controlContent)(const char *str)</tt>
+ *
+ * Function \c convert is used to repair / convert the c-string value before any
+ * content or format check is performed. Takes two extra parameters for buffer and its
+ * size. Return #PST_OK if conversion is successful or #PST_PARAM_CONVERT_NOT_PERFORMED
+ * to skip conversion. Any other error code will break adding the value.
+ *
+ * <tt>int (*convert)(const char *value, char *buf, unsigned *buf_len)</tt>
+ *
+ * Function \c extractObject is used to extract an object from the parameter value.
+ * Function \c extractObject affects #PARAM_SET_getObj and  #PARAM_SET_getObjExtended
+ * behaviour. If not specified, the default function is used that extracts the
+ * c-string value. Parameter \c extra is <tt>void**</tt> pointer to array with
+ * 2 elements, \c str is parameter value and \c obj is pointer to receiving pointer.
+ * Calling #PARAM_SET_getObj both array elements in \c extra are pointing to #PARAM_SET
+ * itself (<tt>void **extra = {set, set}</tt>), when calling #PARAM_SET_getObjExtended,
+ * the second value is determined by the function call and \c extra parameter given
+ * (<tt>void **extra = {set, extra}</tt>). If extracting of the object is successful
+ * #PST_OK must be returned, error code otherwise.
+ *
+ * <tt>int (*extractObject)(void **extra, const char *str, void **obj)</tt>
+ *
+ * \param	set				#PARAM_SET object.
+ * \param	names			List of names to add the functions for.
+ * \param	controlFormat	Function for format checking.
+ * \param	controlContent	Function for content checking.
+ * \param	convert			Function for value conversion.
+ * \param	extractObject	Function for object extraction.
+ * \return #PST_OK if successful, error code otherwise.
+ * \note Note that \c controlFormat and \c controlContent may return any error code
+ * but \c convert function should return #PST_OK and #PST_PARAM_CONVERT_NOT_PERFORMED
+ * as any other error code will break adding the simple value, parsing configuration
+ * file or command-line.
+ * \see #PARAM_SET_setParseOptions, #PARAM_SET_setPrintName and #PARAM_SET_setWildcardExpander.
+ * To get error reports related to functions \c controlFormat and \c controlContent,
+ * see #PARAM_SET_isFormatOK and #PARAM_SET_invalidParametersToString.
+ */
+int PARAM_SET_addControl(PARAM_SET *set, const char *names,
+		int (*controlFormat)(const char *),
+		int (*controlContent)(const char *),
+		int (*convert)(const char*, char*, unsigned),
+		int (*extractObject)(void **, const char *, void**));
+
+/**
+ * This function is used to alter the way the parameter is represented in (error)
+ * messages, help text and returned by #PARAM_getPrintName.
+ *
+ * If \c constv is not \c NULL, a user specified constant value is used. If \c constv is
+ * \c NULL an abstract function \c getPrintName must be specified that formats the string.
+ * Default print format for long and short parameters are <em>'--long-option'</em> and <em>'-a'</em>.
+ *
+ * <tt>const char* (*getPrintName)(PARAM *param, char *buf, unsigned buf_len)</tt>
+ *
+ * \c param   - this PARAM object.
+ * \c buf     - Internal buffer with constant size. May be left unused.
+ * \c buf_len - The size of the internal buffer.
+ * Returns string that is the string representation of parameter.
+ *
+ * \param	set				#PARAM_SET object.
+ * \param	names			List of names to add the functions for.
+ * \param	constv			Constant string representation of the parameter. Can be \c NULL.
+ * \param	getPrintName	Abstract function implementation. Has effect only when \c constv is \c NULL. Can be \c NULL.
+ * \return #PST_OK when successful, error code otherwise.
+ * \see #PARAM_SET_addControl, #PARAM_SET_setParseOptions and #PARAM_SET_setWildcardExpander.
+ */
+int PARAM_SET_setPrintName(PARAM_SET *set, const char *names,
+							const char *constv, const char* (*getPrintName)(PARAM *param, char *buf, unsigned buf_len));
+
+/**
+ * Same as #PARAM_SET_setPrintName but works with alias.
+ * \param	set				#PARAM_SET object.
+ * \param	names			List of names to add the functions for.
+ * \param	constv			Constant string representation of the parameter alias. Can be \c NULL.
+ * \param	getPrintName	Abstract function implementation. Has effect only when \c constv is \c NULL. Can be \c NULL.
+ * \return #PST_OK when successful, error code otherwise.
+ * \see #PARAM_SET_addControl, #PARAM_SET_setParseOptions and #PARAM_SET_setWildcardExpander.
+ */
+int PARAM_SET_setPrintNameAlias(PARAM_SET *set, const char *names,
+							const char *constv, const char* (*getPrintName)(PARAM *param, char *buf, unsigned buf_len));
+
+/**
+ * Specify help text for a parameter.
+ * \param	set		#PARAM_SET object.
+ * \param	names	List of names to add the help text for.
+ * \param	txt		Help text for a parameter. Value is copied. Must NOT be NULL.
+ * \return #PST_OK when successful, error code otherwise.
+ * \see #PARAM_SET_setPrintName and #PARAM_SET_helpToString.
+ */
+int PARAM_SET_setHelpText(PARAM_SET *set, const char *names, const char *txt);
+
+/**
+ * This function is used to generate help text for parameters. Before any help text
+ * can be generated it must be configured for all the parameters with function
+ * #PARAM_SET_setHelpText. The way the parameter is represented can be modified
+ * with #PARAM_SET_setPrintName function.
+ * \param	set		#PARAM_SET object.
+ * \param	names	List of names to generate help for.
+ * \param	indent	Help text indention.
+ * \param	header	The size of the header (All the text and space before "parameter" in "  -a - parameter A.").
+ * \param	rowWith	The size of the row.
+ * \param	buf		Buffer.
+ * \param	buf_len	The size of \c buf.
+ * \return Returns \c buf if successful, NULL otherwise.
+ */
+char* PARAM_SET_helpToString(const PARAM_SET *set, const char *names, int indent, int header, int rowWidth, char *buf, size_t buf_len);
+
+/**
+ * Appends value to the set. Invalid value format or content is not handled
+ * as error, but the state is saved. Internal format, content or count errors can
+ * be detected - see #PARAM_SET_isFormatOK. If parameter name dose not exist,
+ * function will fail. When parameter is not found it is examined as a typo or
+ * unknown (see #PARAM_SET_isTypoFailure and #PARAM_SET_isUnknown).
+ *
+ *
+ * \param	set			#PARAM_SET object.
+ * \param	name		Parameter name.
+ * \param	value		Parameter value as c-string. Can be \c NULL.
+ * \param	source		Source description as c-string. Can be \c NULL.
+ * \param	priority	Priority that can be #PST_PRIORITY_VALID_BASE (<tt>0</tt>) or higher.
+ * \return #PST_OK if successful, error code otherwise. When parameter is not
+ * part of the set it is pushed to the unknown or typo list and error code
+ * #PST_PARAMETER_IS_UNKNOWN or #PST_PARAMETER_IS_TYPO is returned.
+ * \see #PARAM_SET_unknownsToString, #PARAM_SET_typosToString and #PARAM_SET_invalidParametersToString to display errors.
+ */
+int PARAM_SET_add(PARAM_SET *set, const char *name, const char *value, const char *source, int priority);
+
+/**
+ * Extracts strings from the #PARAM_SET (see #PARAM_SET_add). If object
+ * extractor is set, a string value is always extracted. The user <b>MUST  NOT</b> free
+ * the returned string.
+ *
+ * Values are filtered by constraints. If multiple names (<em>e.g. name1,name2,name3</em>)
+ * are specified, process is started with the first name and \c at is used to index
+ * over all specified values. If some parameters in the name list do not contain any values matching
+ * the constraints, the next name is selected without an error (if there exists a next value).
+ * If all parameters are empty #PST_PARAMETER_EMPTY is returned, if some
+ * values are found and the end of the list is reached #PST_PARAMETER_VALUE_NOT_FOUND
+ * is returned.
+ *
+ * \param	set			#PARAM_SET object.
+ * \param	name		Parameter name.
+ * \param	source		Constraint for the source, can be \c NULL.
+ * \param	priority	Priority that can be #PST_PRIORITY_VALID_BASE (<tt>0</tt>) or higher.
+ * \param	at			Parameter index in the matching set composed with the constraints.
+ * \param	value		Pointer to receiving pointer to string returned.
+ * \return #PST_OK when successful, error code otherwise. Some more common error
+ * codes: #PST_INVALID_ARGUMENT, #PST_PARAMETER_NOT_FOUND, #PST_PARAMETER_EMPTY,
+ * #PST_PARAMETER_INVALID_FORMAT and #PST_PARAMETER_VALUE_NOT_FOUND.
+ * \see PARAM_SET_getObj.
+ */
+int PARAM_SET_getStr(PARAM_SET *set, const char *name, const char *source, int priority, int at, char **value);
+
+/**
+ * Extracts object from the #PARAM_SET. If no object extractor (see #PARAM_SET_addControl)
+ * is set, a string (see #PARAM_SET_getStr instead) value is returned. By default the user
+ * must not free the returned object. If a custom object extractor function
+ * is used, object must be freed if implementation requires it.
+ *
+ * Values are filtered by constraints. If multiple names (<em>e.g. name1,name2,name3</em>)
+ * are specified, process is started with the first name and \c at is used to index
+ * over all specified values. If some parameters in the name list do not contain any values matching
+ * the constraints, the next name is selected without an error (if there exists a next value).
+ * If all parameters are empty #PST_PARAMETER_EMPTY is returned, if some
+ * values are found and the end of the list is reached #PST_PARAMETER_VALUE_NOT_FOUND
+ * is returned.
+ *
+ * \param	set			#PARAM_SET object.
+ * \param	name		Parameter name.
+ * \param	source		Constraint for the source, can be \c NULL.
+ * \param	priority	Priority that can be #PST_PRIORITY_VALID_BASE (<tt>0</tt>) or higher.
+ * \param	at			Parameter index in the matching set composed with the constraints.
+ * \param	obj			Pointer to receiving pointer to \c object returned.
+ * \return #PST_OK when successful, error code otherwise. If object extractor implementation
+ * returns an error code, it is returned by this functionSome more common error
+ * codes: 	#PST_INVALID_ARGUMENT,  #PST_PARAMETER_NOT_FOUND, #PST_PARAMETER_EMPTY,
+ * #PST_PARAMETER_INVALID_FORMAT, #PST_PARAMETER_UNIMPLEMENTED_OBJ, #PST_PARAMETER_VALUE_NOT_FOUND.
+ * \note Note that if format or content status is invalid, it is not possible to extract
+ * the object. Custom object extractor may return error values that overlaps with
+ * local error codes!
+ * \see #PARAM_SET_add, #PARAM_SET_addControl and #PARAM_SET_getObjExtended.
+ */
+int PARAM_SET_getObj(PARAM_SET *set, const char *name, const char *source, int priority, int at, void **obj);
+
+/**
+ * Same as #PARAM_SET_getObj, but the \c ctx fed to object extractor contains two
+ * pointers <tt>void **extra = {set, ctx}</tt>.
+ * \param	set			#PARAM_SET object.
+ * \param	name		Parameter name.
+ * \param	source		Constraint for the source, can be \c NULL.
+ * \param	priority	Priority that can be #PST_PRIORITY_VALID_BASE (<tt>0</tt>) or higher.
+ * \param	at			Parameter index in the matching set composed with the constraints.
+ * \param	ctx		Pointer to extra context.
+ * \param	obj			Pointer to receiving pointer to \c object returned.
+ * \return #PST_OK when successful, error code otherwise. Some more common error
+ * codes: 	#PST_INVALID_ARGUMENT,  #PST_PARAMETER_NOT_FOUND, #PST_PARAMETER_EMPTY,
+ * #PST_PARAMETER_INVALID_FORMAT, #PST_PARAMETER_UNIMPLEMENTED_OBJ and #PST_PARAMETER_VALUE_NOT_FOUND.
+ */
+int PARAM_SET_getObjExtended(PARAM_SET *set, const char *name, const char *source, int priority, int at, void *ctx, void **obj);
+
+/**
+ * Extract attributes with the given constraints.
+ * \param	set			#PARAM_SET object.
+ * \param	name		Parameter name.
+ * \param	source		Constraint for the source, can be \c NULL.
+ * \param	priority	Priority that can be #PST_PRIORITY_VALID_BASE (<tt>0</tt>) or higher.
+ * \param	at			Parameter index in the matching set composed with the constraints.
+ * \param	atr			Output parameter filled with attributes.
+ * \return #PST_OK when successful, error code otherwise. Some more common error
+ * codes: 	#PST_INVALID_ARGUMENT,  #PST_PARAMETER_NOT_FOUND, #PST_PARAMETER_EMPTY,
+ * #PST_PARAMETER_VALUE_NOT_FOUND.
+ */
+int PARAM_SET_getAtr(PARAM_SET *set, const char *name, const char *source, int priority, int at, PARAM_ATR *atr);
+
+/**
+ * This function extracts parameters print name that is also displayed in (error)
+ * messages and help text.
+ *
+ * \param	set			#PARAM_SET object.
+ * \param	name		Parameter name.
+ * \param	print_name	Pointer to receiving pointer.
+ * \return #PST_OK when successful, error code otherwise. Some more common error
+ * codes: #PST_INVALID_ARGUMENT,  #PST_PARAMETER_NOT_FOUND;
+ * \see To change the print name value see #PARAM_SET_setPrintName.
+ */
+int PARAM_SET_getPrintName(PARAM_SET *set, const char *name, const char **print_name);
+
+/**
+ * Same as #PARAM_SET_getPrintName but works with alias.
+ * \param	set			#PARAM_SET object.
+ * \param	name		Parameters alias name.
+ * \param	print_name	Pointer to receiving pointer.
+ * \return #PST_OK when successful, error code otherwise. Some more common error
+ * codes: #PST_INVALID_ARGUMENT,  #PST_PARAMETER_NOT_FOUND or #PST_ALIAS_NOT_SPECIFIED;
+ * \see #PARAM_SET_setPrintNameAlias to change the print name value.
+ */
+int PARAM_SET_getPrintNameAlias(PARAM_SET *set, const char *name, const char **print_name);
+
+/**
+ * Removes all values from the specified parameter list. Parameter list is defined
+ * as <em>"p1,p2,p3 ..."</em>.
+ * \param set	#PARAM_SET object.
+ * \param names	Parameter name list.
+ * \return #PST_OK if successful, error code otherwise.
+ * \note Parameter is not deleted but only its values leaving it empty.
+ */
+int PARAM_SET_clearParameter(PARAM_SET *set, const char *names);
+
+/**
+ * Removes a value specified by the constraints from the specified parameter list.
+ * Parameter list is defined as <em>"p1,p2,p3 ..."</em>.
+ *
+ * \param	set			#PARAM_SET object.
+ * \param	names		Parameter name list.
+ * \param	source		Constraint for the source, can be \c NULL.
+ * \param	priority	Priority that can be #PST_PRIORITY_VALID_BASE (<tt>0</tt>) or higher.
+ * \param	at			Parameter index in the matching set composed with the constraints.
+ * \return #PST_OK if successful, error code otherwise.
+ */
+int PARAM_SET_clearValue(PARAM_SET *set, const char *names, const char *source, int priority, int at);
+
+/**
+ * Counts all the existing parameter values in the list composed by the parameter
+ * list and constraints specified. Parameter list is defined as <em>"p1,p2,p3 ..."</em>.
+ *
+ * \param	set			#PARAM_SET object.
+ * \param	names		Parameter name list.
+ * \param	source		Constraint for the source, can be \c NULL.
+ * \param	priority	Priority that can be #PST_PRIORITY_VALID_BASE (<tt>0</tt>) or higher.
+ * \param	count		Pointer to integer for storing the value count.
+ * \return #PST_OK if successful, error code otherwise. If parameter does not exist
+ * #PST_PARAMETER_NOT_FOUND is returned.
+ */
+int PARAM_SET_getValueCount(PARAM_SET *set, const char *names, const char *source, int priority, int *count);
+
+/**
+ * Searches for a parameter defined in the list by name and checks <b>if all</b> the
+ * parameters have at least one values set. Even if the value format or content is
+ * invalid, true is returned. Parameter list is defined as <em>"p1,p2,p3 ..."</em>.
+ *
+ * \param	set		#PARAM_SET object.
+ * \param	names	Parameter name list.
+ * \return \c 1 if is set, \c 0 otherwise.
+ */
+int PARAM_SET_isSetByName(const PARAM_SET *set, const char *names);
+
+/**
+ * Searches for a parameter defined in the list by name and checks if <b>at least one</b>
+ * of the parameters have at least on values set. Even if the value format or
+ * content is invalid, true is returned. Parameter list is defined as <em>"p1,p2,p3 ..."</em>.
+ *
+ * \param	set		#PARAM_SET object.
+ * \param	names	Parameter name list.
+ * \return \c 1 if is at least one is set, \c 0 otherwise.
+ */
+int PARAM_SET_isOneOfSetByName(const PARAM_SET *set, const char *names);
+
+/**
+ * Controls if the format and content of the parameters is OK.
+ * \param	set		#PARAM_SET object.
+ * \return \c 0 if format is invalid, \c 1 otherwise.
+ * \see #PARAM_SET_addControl and #PARAM_SET_invalidParametersToString.
+ */
+int PARAM_SET_isFormatOK(const PARAM_SET *set);
+
+/**
+ * Controls if the the constraints are violated.
+ * \param	set		#PARAM_SET object.
+ * \return \c 0 if constraints are OK, \c 1 otherwise. <tt>-1</tt> if an error occurred.
+ * \see #PARAM_SET_new.
+ */
+int PARAM_SET_isConstraintViolation(const PARAM_SET *set);
+
+/**
+ * Controls if there are some undefined parameters read from command-line or
+ * file, similar to the defined ones - possible typos. Typos are detected using
+ * the \c difference value calculated as specified below:
+ *
+ * \code{.txt}
+ *                    levenshtein_distance(token, param_name)
+ * difference = 100 * --------------------------------------- - (is_sub_str * 15 + is_sub_str_at_beginning * 15)  , where
+ *                                param_name_len
+ *
+ *   levenshtein_distance - function that calculates edit distance for two strings.
+ *   token - unknown token whose similarity is compared with existing parameters.
+ *   param_name - parameter name.
+ *   param_name_len - parameter name length in characters.
+ *   is_sub_str - 1 if token is a substring, 0 otherwise.
+ *   is_sub_str_at_beginning - 1 if token matches with the beginning of param_name, 0 otherwise.
+ * \endcode
+ *
+ * The \c difference value with the unknown \c token is calculated for every known
+ * parameter in the \c set and the smallest value is saved as \c smdiff. An unknown
+ * token is interpreted as typo if there exists at least one parameter so thats:
+ * \code{.txt}
+ * difference < 90 && difference < (smdiff + 10)
+ * \endcode
+ *
+ * \param	set		#PARAM_SET object.
+ * \return \c 0 if set contains possible typos, \c 1 otherwise.
+ * \see #PARAM_SET_typosToString, #PARAM_SET_add, #PARAM_SET_parseCMD and #PARAM_SET_readFromFile.
+ */
+int PARAM_SET_isTypoFailure(const PARAM_SET *set);
+
+/**
+ * Controls if there are some syntax errors after reading configuration file.
+ * \param	set		#PARAM_SET object.
+ * \return \c 0 if set contains possible typos, \c 1 otherwise.
+ * \see #PARAM_SET_readFromFile.
+ */
+int PARAM_SET_isSyntaxError(const PARAM_SET *set);
+
+/**
+ * Controls if there are some undefined parameters read from command-line or file.
+ * \param	set		#PARAM_SET object.
+ * \return \c 0 if set contains unknown parameters, \c 1 otherwise.
+ * \see #PARAM_SET_unknownsToString, #PARAM_SET_add, #PARAM_SET_parseCMD and #PARAM_SET_readFromFile.
+ */
+int PARAM_SET_isUnknown(const PARAM_SET *set);
+
+/**
+ * Reads parameter values from file into predefined #PARAM_SET. File must be
+ * formatted one parameter (and its possible value) per line. To add a comment "<tt>#</tt>"
+ * must be inserted at the beginning of the line. To learn how the key-value pairs
+ * are precisely extracted see #parse_key_value_pair and #read_line.
+ * Format of parameters:
+ * \code{.txt}
+ * # comment    - a line with comment.
+ * --long       - Long parameter without value.
+ * --long <arg> - Long parameter with value.
+ * -i <arg>     - Short parameter with value.
+ * -vxn         - Bunch of flags.
+ * \endcode
+ *
+ * \param	set			#PARAM_SET object.
+ * \param	fname		File path.
+ * \param	source		Source description as c-string. Can be \c NULL.
+ * \param	priority	Priority that can be #PST_PRIORITY_VALID_BASE (<tt>0</tt>) or higher.
+ * \return #PST_OK if successful, error code otherwise. If file format is invalid,
+ * #PST_INVALID_FORMAT is returned.
+ */
+int PARAM_SET_readFromFile(PARAM_SET *set, const char *fname, const char* source, int priority);
+
+/**
+ * Reads parameter values from command-line into predefined #PARAM_SET. Parameters
+ * are stored in internal data structures where one parameter can have multiple values.
+ * If configured, all values read are checked against checking functions (see
+ * #PARAM_SET_addControl). See #PARAM_SET_isSetByName, #PARAM_SET_getStr and
+ * #PARAM_SET_getObj to get command-line parameter values. If there are some
+ * misspelled and/or unknown parameters, it is detected and it is possible to get
+ * error reports. See #PARAM_SET_isTypoFailure and #PARAM_SET_isUnknown to check
+ * for errors. See #PARAM_SET_unknownsToString and #PARAM_SET_typosToString to get
+ * error reports.
+ *
+ * Command-line format:
+ * \code{.txt}
+ * --long       - Long parameter without value.
+ * --long <arg> - Long parameter with value.
+ * -i <arg>     - Short parameter with value.
+ * -vxn         - Bunch of flags.
+ * \endcode
+ * \param	set			#PARAM_SET object.
+ * \param	argc		Count of command line strings.
+ * \param	argv		Array of command line strings.
+ * \param	source		Source description as c-string. Can be \c NULL.
+ * \param	priority	Priority that can be #PST_PRIORITY_VALID_BASE (<tt>0</tt>) or higher.
+ * \return #PST_OK if successful, error code otherwise.
+ * \see #PARAM_SET_readFromCMD for more advanced behaviour.
+ */
+int PARAM_SET_readFromCMD(PARAM_SET *set, int argc, char **argv, const char *source, int priority);
+
+
+/**
+ * This function is used to parse command-line parameters. It is similar to
+ * #PARAM_SET_readFromCMD but extends its functionality. For example it is possible
+ * to have a parameter that always interprets the next token as its value, even
+ * if it is identical to some command-line parameter. To redirect all tokens after
+ * "--" to specified parameter or process some parameters with configured wildcard
+ * expander see #PARAM_SET_setParseOptions;
+ *
+ * to specify parse option for each command line parameter.
+ * \code{.txt}
+ * --long       - Long parameter without value.
+ * --long <arg> - Long parameter with value.
+ * -i <arg>     - Short parameter with value.
+ * -vxn         - Bunch of flags.
+ * \endcode
+ * \param	set			#PARAM_SET object.
+ * \param	argc		Count of command line strings.
+ * \param	argv		Array of command line strings.
+ * \param	source		Source description as c-string. Can be \c NULL.
+ * \param	priority	Priority that can be #PST_PRIORITY_VALID_BASE (<tt>0</tt>) or higher.
+ * \return #PST_OK if successful, error code otherwise.
+ * \see [PARAM_PARSE_OPTIONS](@ref PARAM_PARSE_OPTIONS_enum), #PARAM_SET_addControl, #PARAM_SET_isSetByName, #PARAM_SET_getStr,
+ * #PARAM_SET_getObj, #PARAM_SET_isTypoFailure, #PARAM_SET_isUnknown, #PARAM_SET_unknownsToString and
+ * #PARAM_SET_typosToString.
+ */
+int PARAM_SET_parseCMD(PARAM_SET *set, int argc, char **argv, const char *source, int priority);
+
+/**
+ * This function is used to specify parsing options ([PARAM_PARSE_OPTIONS](@ref PARAM_PARSE_OPTIONS_enum)) used
+ * by #PARAM_SET_parseCMD.
+ *
+ * \param set			#PARAM_SET object.
+ * \param names			Parameter name list.
+ * \param options		Parsing options.
+ * \return #PST_OK if successful, error code otherwise.
+ * \see #PARAM_SET_addControl, #PARAM_SET_setPrintName, and #PARAM_SET_setWildcardExpander.
+ */
+int PARAM_SET_setParseOptions(PARAM_SET *set, const char *names, int options);
+
+/**
+ * Extracts all parameters from \c src known to \c target and appends all the
+ * values to the target #PARAM_SET. Values are added via #PARAM_SET_add and all
+ * check and extract functions that are used are from the target set. After
+ * successful operation both sets <b>must be freed separately</b> and operations applied
+ * to each set fo not affect the other one.
+ *
+ * \param	target			Target #PARAM_SET.
+ * \param	src				Source #PARAM_SET.
+ * \return #PST_OK if successful, error code otherwise.
+ */
+int PARAM_SET_IncludeSet(PARAM_SET *target, PARAM_SET *src);
+
+/**
+ * A debug function to generate #PARAM_SET string representation.
+ * \param	set		#PARAM_SET object.
+ * \param	buf		Receiving buffer.
+ * \param	buf_len	Receiving buffer size.
+ * \return \c buf if successful, \c NULL otherwise.
+ */
+char* PARAM_SET_toString(PARAM_SET *set, char *buf, size_t buf_len);
+
+/**
+ * Generates typo failure report.
+ * \param	set		#PARAM_SET object.
+ * \param	prefix	Prefix to each typo failure string. Can be \c NULL.
+ * \param	buf		Receiving buffer.
+ * \param	buf_len	Receiving buffer size.
+ * \return \c buf if successful, \c NULL otherwise.
+ * \see #PARAM_SET_isTypoFailure.
+ */
+char* PARAM_SET_typosToString(PARAM_SET *set, const char *prefix, char *buf, size_t buf_len);
+
+/**
+ * Generates unknown parameter report.
+ * \param set		#PARAM_SET object.
+ * \param prefix	Prefix to each unknown failure string. Can be \c NULL.
+ * \param buf		Receiving buffer.
+ * \param buf_len	Receiving buffer size.
+ * \return \c buf if successful, \c NULL otherwise.
+ * \see #PARAM_SET_isUnknown.
+ */
+char* PARAM_SET_unknownsToString(const PARAM_SET *set, const char *prefix, char *buf, size_t buf_len);
+
+/**
+ * Generates a string from invalid parameter list (see #PARAM_SET_addControl).
+ * By default error strings generated contain only error code. To make the messages
+ * more human-readable define function \c getErrString that takes error code as
+ * input and returns <tt>const string</tt> describing the failure.
+ *
+ * \param	set				#PARAM_SET object.
+ * \param	prefix			Prefix for each failure string. Can be \c NULL.
+ * \param	getErrString	Function pointer to make error codes to string. Can be \c NULL.
+ * \param	buf				Receiving buffer.
+ * \param	buf_len			Receiving buffer size.
+ * \return \c buf if successful, \c NULL otherwise.
+ * \see #PARAM_SET_isFormatOK.
+ */
+char* PARAM_SET_invalidParametersToString(const PARAM_SET *set, const char *prefix, const char* (*getErrString)(int), char *buf, size_t buf_len);
+
+/**
+ * Generates constraint error report. See #PARAM_CONSTRAINTS and #PARAM_SET_new.
+ * \param	set				#PARAM_SET object.
+ * \param	prefix			Prefix for each constraint error string. Can be \c NULL.
+ * \param	buf				Receiving buffer.
+ * \param	buf_len			Receiving buffer size.
+ * \return \c buf if successful, \c NULL otherwise.
+ */
+char* PARAM_SET_constraintErrorToString(const PARAM_SET *set, const char *prefix, char *buf, size_t buf_len);
+
+/**
+ * Converts PST_* error codes to string.
+ * \param err	Error code from #PARAM_SET_ERR_enum.
+ * \return Error string mapped from specified error code.
+ */
+const char* PARAM_SET_errorToString(int err);
+
+/**
+ * Generates syntax error report.
+ * \param	set				#PARAM_SET object.
+ * \param	prefix			Prefix for each constraint error string. Can be \c NULL.
+ * \param	buf				Receiving buffer.
+ * \param	buf_len			Receiving buffer size.
+ * \return \c buf if successful, \c NULL otherwise.
+ * \see #PARAM_SET_readFromFile and #PARAM_SET_isSyntaxError.
+ */
+char* PARAM_SET_syntaxErrorsToString(const PARAM_SET *set, const char *prefix, char *buf, size_t buf_len);
+
+/**
+ * Function that can be used to separate names from string. A function \c isValidNameChar
+ * must be defined to separate valid name characters from all kind of separators.
+ * Function returns a pointer inside \c name_string that can be used in next iteration
+ * to extract next name.
+ *
+ * \param	name_string		A string full of names that are separated from each other.
+ * \param	isValidNameChar	Function that defines valid name characters.
+ * \param	buf				Buffer for storing extracted name.
+ * \param	len				Buffer size.
+ * \param	flags			Can be \c NULL.
+ * \return Pointer inside \c name_string that points to next character after name
+ * extracted or \c NULL if end of string reached or no name can be extracted.
+ */
+const char* extract_next_name(const char* name_string, int (*isValidNameChar)(int), char *buf, short len, int *flags);
+
+/**
+ * Extract a key value pair from the line. Value part can be wrapped inside
+ * double quote marks (<em>"</em>) to include whitespace characters. Use back slash
+ * (<em>\\</em>) as escape character for itself and for double quotes. Some examples:
+ *
+ * \code{.txt}
+ * key = value
+ * key = "value 1"
+ *   key = value
+ * key value
+ * key "value 1"
+ *   key value
+ * key "value=\"test\""
+ * \endcode
+ *
+ * \param line		Input line.
+ * \param key		Pointer to receiving key.
+ * \param value		Pointer to receiving value.
+ * \param buf_len	Maximum size of both \c key and \c value buffer.
+ * \return #PST_OK if successful, error code otherwise. Some more common error
+ * codes: #PST_INVALID_FORMAT.
+ */
+int parse_key_value_pair(const char *line, char *key, char *value, size_t buf_len);
+
+/**
+ * Read a line from a file (opened with \c fopen in mode \c r) ant track the lines.
+ * Supported line endings:
+ * \code{.txt}
+ * MAC  \r      CR      0x0d
+ * Unix \n      LF      0x0a
+ * Win  \r\n    CRLF    0x0d0a
+ * \endcode
+ * \param	file		A file pointer that is us used for reading from.
+ * \param	buf			A buffer to store the line.
+ * \param	len			Size of the buffer.
+ * \param	row_pointer	Pointer to the row counting value. Initial value pointed to must be \c 0. If not used can be \c NULL.
+ * \param	read_count	Pointer to character counting value. If not used can be \c NULL.
+ * \return Return \c 0 if successful, \c EOF if end of file.
+ */
+int read_line(FILE *file, char *buf, size_t len, size_t *row_pointer, size_t *read_count);
+
+
+/**
+ * Specify a function to expand tokens that contain wildcard character (<tt>WC</tt>)
+ * to array of new values. By default characters '<tt>?</tt>' and '<tt>*</tt>' are \c WC.
+ * Values containing \c WC are removed and replaced with the expanded values. To
+ * use default \c WC set \c charList as <tt>NULL</tt>.
+ *
+ * <tt>int (*expand_wildcard)(PARAM_VAL *param_value, void *ctx, int *value_shift)</tt>
+ *
+ * \c param_value - The value of the current parameter that contains <tt>WC</tt>.
+ * \c ctx - Additional data structure (same object as #PARAM_SET_setWildcardExpander input parameter <tt>ctx</tt>.
+ * \c value_shift - Output parameter for the count of values expanded.
+ *
+ *
+ * \param	set				#PARAM_SET object.
+ * \param	names			List of names to add the functionality.
+ * \param	charList		List of wildcard characters used. When set to \c NULL \"<tt>*?</tt>\" is used.
+ * \param	ctx				Data structure used by Wildcard expander. Can be \c NULL.
+ * \param	ctx_free		Data structure release function. Can be \c NULL.
+ * \param	expand_wildcard	Function pointer to Wildcard Expander function.
+ * \return #PST_OK if successful, error code otherwise.
+ * \note #PARAM_SET_parseCMD must be used and parsing option #PST_PRSCMD_EXPAND_WILDCARD
+ * must be set using #PARAM_SET_setParseOptions.
+ * \see #PARAM_SET_setPrintName, #PARAM_SET_addControl, #PARAM_expandWildcard,
+ * #PARAM_setWildcardExpander and [Implemented wildcard expanders](@ref wildcardexpanders.h).
+ */
+int PARAM_SET_setWildcardExpander(PARAM_SET *set, const char *names,
+		const char* charList,
+		void *ctx,
+		void (*ctx_free)(void*),
+		int (*expand_wildcard)(PARAM_VAL *param_value, void *ctx, int *value_shift));
+
+#ifdef	__cplusplus
+}
+#endif
+
+#endif
+