--- conflicted
+++ resolved
@@ -1,784 +1,780 @@
-/*
- * Copyright 2013-2016 Guardtime, Inc.
- *
- * This file is part of the Guardtime client SDK.
- *
- * Licensed under the Apache License, Version 2.0 (the "License").
- * You may not use this file except in compliance with the License.
- * You may obtain a copy of the License at
- *     http://www.apache.org/licenses/LICENSE-2.0
- * Unless required by applicable law or agreed to in writing, software
- * distributed under the License is distributed on an "AS IS" BASIS,
- * WITHOUT WARRANTIES, CONDITIONS, OR OTHER LICENSES OF ANY KIND, either
- * express or implied. See the License for the specific language governing
- * permissions and limitations under the License.
- * "Guardtime" and "KSI" are trademarks or registered trademarks of
- * Guardtime, Inc., and no license to trademarks is granted; Guardtime
- * reserves and retains all trademark rights.
- */
-
-#ifndef SET_PARAMETER_H
-#define	SET_PARAMETER_H
-
-#include "param_value.h"
-
-
-#ifdef	__cplusplus
-extern "C" {
-#endif
-
-/**
- * Parameter object that has a name and list of values. Accessing values in
- * sequence (index is increased) is optimized. Contains optional functionality
- * for format and content checking.
- */
-typedef struct PARAM_st PARAM;
-
-typedef enum PARAM_PARSE_OPTIONS_enum PARAM_PARSE_OPTIONS;
-
-typedef enum PARAM_CONSTRAINTS_enum PARAM_CONSTRAINTS;
-
-typedef struct PARAM_ATR_st PARAM_ATR;
-
-
-enum PARAM_CONSTRAINTS_enum {
-	/** Only a single value is allowed. */
-	PARAM_SINGLE_VALUE = 0x0002,
-
-	/** Only a single value is allowed at each priority level. */
-	PARAM_SINGLE_VALUE_FOR_PRIORITY_LEVEL = 0x0004,
-
-	/**/
-	PARAM_INVALID_CONSTRAINT = 0x8000,
-};
-
-/**
- * Object that is meant to be used with function #PARAM_SET_getAtr to get details
- * about parameter value.
- */
-struct PARAM_ATR_st {
-	/** Name. */
-	char *name;
-
-	/** Alias. */
-	char *alias;
-
-	/** c-string value. */
-	char *cstr_value;
-
-	/** Optional c-string source description, e.g. file, environment. */
-	char *source;
-
-	/** Priority level constraint. */
-	int priority;
-
-	/** Format status. */
-	int formatStatus;
-
-	/** Content status. */
-	int contentStatus;
-};
-
-/**
- * This is the list of #PARAM parsing options that will affect how the parameters
- * are parsed from the command-line. Parsing options will guide how function
- * #PARAM_SET_parseCMD fills #PARAM_SET internal #PARAM values.
- *
- * (Potential) parameter for a command-line parser is a token that has dash in prefix
- * (e.q. "-x", "-xy", "--zzz", "---"). Unknown parameter is parameter that is not
- * specified in #PARAM_SET parameter list. Note that by using parsing options it is
- * still possible to interpret "parameters" as values (e.g. parameter "--conf"
- * takes configuration file with odd name "--conf" as input "--conf --conf").
- *
- * Terms used in parsing option descriptions:
- * - \c curr - Current parameter whose parsing options are active.
- * - \c known or \c unknown - A known and unknown parameter accordingly.
- * - \c param - Both \c known and \c unknown parameter.
- * - \c bindv - A value that belongs to \c curr and is bound with it.
- * - <TT>loose value</tt> or \c parameter - A value that is not bound with \c param or \c unknown parameter accordingly.
- * - \c token - Can be interpreted as anything.
- *
- * Usage examples:
- * \code{.txt}
- *
- * 1) Default behaviour.
- *   cmd: "-a -a x z -b y"
- *   PARAM_SET = {a, b}
- *     a = PST_PRSCMD_DEFAULT
- *     b = PST_PRSCMD_DEFAULT
- *   PARSE cmd:
- *     a = {NULL, x}
- *     b = {y}
- *     unknown/typo = {z}
- *
- * 2) Has a value and has not a value.
- *   cmd = "-a -a -b -a -b -b -b v -b"
- *   PARAM_SET = {a, b, c}
- *     a = PST_PRSCMD_HAS_NO_VALUE
- *     b = PST_PRSCMD_HAS_VALUE
- *     c = PST_PRSCMD_DEFAULT
- *   PARSE cmd:
- *     a = {NULL, NULL}
- *     b = {"-a", "-b", "v", NULL}
- *     c = {}
- *
- * 3) Has value with break.
- *   cmd = "-a y -a -b -x -b -a z"
- *   PARAM_SET = {a, b}
- *     a = PST_PRSCMD_HAS_VALUE | PST_PRSCMD_BREAK_WITH_POTENTIAL_PARAMETER
- *     b = PST_PRSCMD_HAS_VALUE | PST_PRSCMD_BREAK_WITH_EXISTING_PARAMETER_MATCH
- *   PARSE cmd:
- *     a = {"y", NULL, "z"}
- *     b = {"-x", NULL}
- *
- * 4) Value with and without typos.
- *   cmd = "xbc xde"
- *   PARAM_SET = {abc, bde}
- *     abc = PST_PRSCMD_HAS_NO_VALUE | PST_PRSCMD_NO_TYPOS
- *     bde = PST_PRSCMD_HAS_NO_VALUE
- *   PARSE cmd:
- *     unknown = {xbc}
- *     typo = {xde}
- *     abc = {}
- *     bde = {}
- *
- * 5) Has value sequence with break.
- *   cmd = "-a x y z -c v -a -a w -b -x -y -c w"
- *   PARAM_SET = {a, b, c}
- *     a = PST_PRSCMD_HAS_VALUE_SEQUENCE | PST_PRSCMD_BREAK_WITH_POTENTIAL_PARAMETER
- *     b = PST_PRSCMD_HAS_VALUE_SEQUENCE | PST_PRSCMD_BREAK_WITH_EXISTING_PARAMETER_MATCH
- *     c = PST_PRSCMD_DEFAULT
- *   PARSE cmd:
- *     a = {"x", "y", "z", NULL, "w"}
- *     b = {"-x", "-y"}
- *     c = {"v", "w"}
- *
- * 6) Collect values not bound with any parameter.
- *   cmd = "-i x -b y z -a w"
- *   PARAM_SET = {i, a, b}
- *     i = PST_PRSCMD_HAS_VALUE | PST_PRSCMD_COLLECT_LOOSE_VALUES
- *     a = PST_PRSCMD_HAS_VALUE
- *     b = PST_PRSCMD_HAS_NO_VALUE
- *   PARSE cmd:
- *     i = {"x", "y", "z"}
- *     a = {"w"}
- *     b = {NULL}
- *
- * 7) Collect all loose values and enable parameter "--" to close parsing and redirect all tokens to parameter "j".
- *   cmd = "x y z -i v -j w -i -- -- -- - -i -j"
- *   PARAM_SET = {i, j}
- *     i = PST_PRSCMD_HAS_VALUE | PST_PRSCMD_COLLECT_LOOSE_VALUES
- *     j = PST_PRSCMD_HAS_VALUE | PST_PRSCMD_CLOSE_PARSING | PST_PRSCMD_COLLECT_WHEN_PARSING_IS_CLOSED
- *   PARSE cmd:
- *     i = {"x", "y", "z", "v", "--"}
- *     j = {"w", "--", "-", "-i", "-j"}
- *
- * 8) Create a hidden parameter (that can not be explicitly added from the command-line) to collect all tokens after "--".
- *   cmd = "-i x -a y -- z w v"
- *   PARAM_SET = {a, i}
- *     a = PST_PRSCMD_HAS_VALUE
- *     i = PST_PRSCMD_HAS_VALUE | PST_PRSCMD_CLOSE_PARSING | PST_PRSCMD_COLLECT_WHEN_PARSING_IS_CLOSED | PST_PRSCMD_HAS_NO_FLAG | PST_PRSCMD_NO_TYPOS
- *   PARSE cmd:
- *     a = {"y"}
- *     i = {"z", "w", "v"}
- *     unknown/typo = {"-i", "x"}
- *
- * 9) Create a parameter that has no flag but can collect up to 3 values that are not bound with any parameter.
- *   cmd = "x -a v y -i z w"
- *   PARAM_SET = {a, i}
- *     a = PST_PRSCMD_HAS_VALUE
- *     i = PST_PRSCMD_HAS_VALUE | PST_PRSCMD_HAS_NO_FLAG | PST_PRSCMD_NO_TYPOS | PST_PRSCMD_COLLECT_LOOSE_VALUES | PST_PRSCMD_COLLECT_LIMITER_BREAK_ON | ((PST_PRSCMD_COLLECT_LIMITER_1X * 3) & PST_PRSCMD_COLLECT_LIMITER_MAX_MASK)
- *   PARSE cmd:
- *     a = {"v"}
- *     i = {"x", "y", "z"}
- *     unknown/typo = {"-i", "w"}
- *
- * 10) Implement and apply Wildcard expander that selects a value from the list:
- *   cmd = "-w qwe -w *c -w p* -w *e"
- *   list = {"abc", "qwe", "xbc", "aee"}
- *   PARAM_SET = {w}
- *     w = PST_PRSCMD_HAS_VALUE | PST_PRSCMD_EXPAND_WILDCARD
- *   PARSE cmd:
- *     w = {"qwe", ("abc", "xbc"),(),("qwe", "aee")}
- *
- * \endcode
- *
- * \see #PARAM_SET_new and #PARAM_SET_setParseOptions.
- */
-enum PARAM_PARSE_OPTIONS_enum {
-	PST_PRSCMD_NONE = 0x0000,
-
-	/**
-	 * If set the parameter must not have a value and next token from the
-	 * command-line is interpreted as next possible parameter (or unknown token).
-	 * The value is set to \c NULL, that indicates the occurrence of the parameter.
-	 * \code{.txt}
-	 * curr token token ...
-	 * \endcode
-	 */
-	PST_PRSCMD_HAS_NO_VALUE = 0x0002,
-
-	/**
-	 * If set the parameter takes next token as its value even if it equals
-	 * known / unknown parameter. If there is no next value to be read or a
-	 * break occurred (see \c notes), the value is set to \c NULL indicating that
-	 * the parameter was specified but it was not possible to get its value.
-	 *
-	 * \code{.txt}
-	 * // Without a break.
-	 * curr bindv token ...
-	 *
-	 * // With potential parameter break.
-	 * curr param token ...
-	 *
-	 * // With known parameter break.
-	 * curr known token ...
-	 * \endcode
-	 *
-	 * \note Using additional options #PST_PRSCMD_BREAK_WITH_POTENTIAL_PARAMETER
-	 * or #PST_PRSCMD_BREAK_WITH_EXISTING_PARAMETER_MATCH it is possible to
-	 * interpret the next token as parameter.
-	 */
-	PST_PRSCMD_HAS_VALUE = 0x0004,
-
-	/**
-	 * If set the parameter takes all the next tokens as its values even if some
-	 * values equals  to known / unknown parameters. If there is no next value to
-	 * be read or a break occurred (see \c notes), the parsing of current parameter
-	 * is closed. If during the parsing there were no values bound with the current
-	 * parameter, its value is set to \c NULL, otherwise the parsing is closed
-	 * without adding any new data to the #PARAM.
-	 *
-	 * \code{.txt}
-	 * // Without a break.
-	 * curr bindv bindv ... bindv
-	 *
-	 * // With potential parameter break.
-	 * curr bindv bindv ... param token ...
-	 *
-	 * // With known parameter break.
-	 * curr bindv bindv ... known token ...
-	 * \endcode
-	 * \note Using additional options #PST_PRSCMD_BREAK_WITH_POTENTIAL_PARAMETER
-	 * or #PST_PRSCMD_BREAK_WITH_EXISTING_PARAMETER_MATCH it is possible to break
-	 * the parsing of the current parameter and interpret the next token as parameter.
-	 */
-	PST_PRSCMD_HAS_VALUE_SEQUENCE = 0x0008,
-
-	/**
-	 * If parameter has dash in prefix, it is a potential parameter that can even
-	 * be unknown parameter not specified in #PARAM_SET (e.q. "-x", "-xy",
-	 * "--zzz", "---").
-	 *
-	 * \note Note that  when #PST_PRSCMD_CLOSE_PARSING is set for <b>any
-	 * parameter</b> (not just the current one) in the set, "--" is
-	 * considered as legal known parameter that will perform the break.
-	 */
-	PST_PRSCMD_BREAK_WITH_POTENTIAL_PARAMETER = 0x0010,
-
-	/**
-	 * If set and the next token matches with <b>existing parameter</b>, the
-	 * value is interpreted as next parameter.
-	 * \todo: Check if bunch of known flags are triggering the break.
-	 *
-	 * \note Note that  when #PST_PRSCMD_CLOSE_PARSING is set for <b>any
-	 * parameter</b> (not just the current one) in the set, "--" is
-	 * considered as known parameter that will perform the break.
-	 */
-	PST_PRSCMD_BREAK_WITH_EXISTING_PARAMETER_MATCH = 0x0020,
-
-
-	/**
-	 * The default parsing options interpret each token as potential parameter
-	 * which can bind next token as its single value.
-	 *
-	 * \code{.txt}
-	 * curr bindv param param token ...
-	 * \endcode
-	 *
-	 */
-	PST_PRSCMD_DEFAULT = 0x0001 | PST_PRSCMD_BREAK_WITH_POTENTIAL_PARAMETER,
-
-	/**
-	 * Collect all tokens that are not bound with some parameter and that do not
-	 * look like potential parameters. If used together with
-	 * #PST_PRSCMD_COLLECT_LIMITER_BREAK_ON, collect maximum count is limited.
-	 * \note Note that by default, if not bound with some parameter, "-" and "--"
-	 * are considered as loose values. But in case when #PST_PRSCMD_CLOSE_PARSING
-	 * is set for <b>any parameter</b> (not just the current one) on the set, "--"
-	 * is considered as known parameter that is not collected as a loose value.
-	 */
-	PST_PRSCMD_COLLECT_LOOSE_VALUES = 0x0040,
-
-	/**
-	 * Collect all loose (unknown or misspelled) parameters (e.q. "-x", "-xy", "--zzz",
-	 * "---"). If used together with #PST_PRSCMD_COLLECT_LIMITER_BREAK_ON, collect
-	 * maximum count is limited.
-	 * \attention No typos or unknowns are detected as all unknown or misspelled
-	 * parameters are redirected to parameters with the this options set.
-	 */
-	PST_PRSCMD_COLLECT_LOOSE_FLAGS = 0x0080,
-
-	/**
-	 * Using with #PST_PRSCMD_CLOSE_PARSING collects \b everything after the
-	 * parsing is closed. If used together with #PST_PRSCMD_COLLECT_LIMITER_BREAK_ON
-	 * collect maximum count is limited.
-	 */
-	PST_PRSCMD_COLLECT_WHEN_PARSING_IS_CLOSED = 0x0100,
-
-
-	/**
-	 * Enables parameter "--" that ends the parsing of the command line after
-	 * what all tokens are redirected to parameters that have
-	 * #PST_PRSCMD_COLLECT_WHEN_PARSING_IS_CLOSED set. Value "--" can still be used
-	 * when it is bound with a parameter (see #PST_PRSCMD_HAS_VALUE).
-	 * \note This option affects #PST_PRSCMD_BREAK_WITH_POTENTIAL_PARAMETER,
-	 * #PST_PRSCMD_BREAK_WITH_EXISTING_PARAMETER_MATCH and #PST_PRSCMD_COLLECT_LOOSE_VALUES.
-	 */
-	PST_PRSCMD_CLOSE_PARSING = 0x0200,
-
-	/**
-	 * Collect has one point lower priority.
-	 */
-	PST_PRSCMD_COLLECT_HAS_LOWER_PRIORITY = 0x0400,
-
-	/**
-	 * This option can be used to hide existing parameter from command-line parser.
-	 * Parameter with this option can only be added from the code. Use together with
-	 * #PST_PRSCMD_NO_TYPOS to completely hide the parameter from the user.
-	 */
-	PST_PRSCMD_HAS_NO_FLAG = 0x0800,
-
-	/**
-	 * With this parameter no typos are generated for a parameter.
-	 */
-	PST_PRSCMD_NO_TYPOS = 0x1000,
-
-	/**
-	 * With this parameter only the highest priority last parameter format is
-	 * checked in functions #PARAM_SET_isFormatOK and #PARAM_SET_invalidParametersToString.
-	 * The error status is set in spite of the given option.
-	 */
-	PST_PRSCMD_FORMAT_CONTROL_ONLY_FOR_LAST_HIGHST_PRIORITY_VALUE = 0x2000,
-
-	/**
-	 * If set, searches for the wildcard characters (<tt>WC</tt>) "*" and "?" in
-	 * parameter values. If found, the value containing the \c WC is removed and
-	 * replaced with the matching values. If no match was found, the removed
-	 * value <b>is not</b> pushed back.
-	 *
-	 * The \c WC expanding is performed by abstract \c WC expander function that
-	 * must be implemented (see #PARAM_SET_setWildcardExpander and
-	 * #PARAM_setWildcardExpander). If not implemented, parsing fails.
-	 * \see #PARAM_expandWildcard and #PARAM_SET_parseCMD.
-	 */
-	PST_PRSCMD_EXPAND_WILDCARD = 0x4000,
-
-	/**
-	 * If set, this option will affect the maximum possible count of collected
-	 * values during entire command-line parsing. It is possible to create multiple
-	 * parameters with different count limits that are computed separately. If
-	 * the limit for all counters is exceeded, the value is redirected to typo
-	 * or unknown parameter check.
-	 *
-	 * This must be used together with #PST_PRSCMD_COLLECT_LIMITER_1X * \c N,
-	 * where \c N is the maximum count permitted. See #PST_PRSCMD_COLLECT_LIMITER_MAX_MASK
-	 * to get the maximum count value supported for a parameter.
-	 *
-	 * Example:
-	 * \code{.txt}
-	 * PST_PRSCMD_COLLECT_LIMITER_BREAK_ON | ((PST_PRSCMD_COLLECT_LIMITER_1X * 5) & PST_PRSCMD_COLLECT_LIMITER_MAX_MASK)
-	 * \endcode
-	 * \attention Make sure that the count value specified does not exceed the maximum
-	 * supported value or spoil some other parse options. Use #PST_PRSCMD_COLLECT_LIMITER_MAX_MASK
-	 * to clean collect limiter parse option.
-	 */
-	PST_PRSCMD_COLLECT_LIMITER_BREAK_ON       = 0x00008000,
-
-	/**
-	 * One \c unit for collect limiter that is used together with #PST_PRSCMD_COLLECT_LIMITER_BREAK_ON.
-	 */
-	PST_PRSCMD_COLLECT_LIMITER_1X       = 0x00010000,
-
-	/**
-	 * Collector count limit mask.
-	 */
-	PST_PRSCMD_COLLECT_LIMITER_MAX_MASK = 0xffff0000
-};
-
-/**
- * Create a new and empty parameter.
- *
- * \param	flagName	The parameter name.
- * \param	flagAlias	The alias for the name. Can be <tt>NULL</tt>.
- * \param	constraint	Constraints for the parameter and its values (see #PARAM_CONSTRAINTS).
- * \param	pars_opt	Parsing options (see [PARAM_PARSE_OPTIONS](@ref PARAM_PARSE_OPTIONS_enum)). Can be <tt>0</tt>.
- * \param	newObj		Pointer to receiving pointer to new object.
- * \return #PST_OK when successful, error code otherwise.
- *
- * \note Note that it is possible to add multiple values to the list using
- * function #PARAM_addValue no matter what the \c constraint value is set to. To
- * check the constraints see #PARAM_checkConstraints.
- */
-int PARAM_new(const char *flagName, const char *flagAlias, int constraint, int pars_opt, PARAM **newObj);
-
-/**
- * Function to free #PARAM object.
- * \param param	Pointer to object to be freed.
- */
-void PARAM_free(PARAM *param);
-
-/**
- * Adds several optional functions to a parameter. Each function takes
- * the first parameters as c-string value (must not fail if is \c NULL). All the
- * functions are applied when adding the value to the #PARAM object.
- *
- * Function \c controlFormat is to check the format. Return \c 0 if format is ok,
- * error code otherwise.
- *
- * <tt>int (*controlFormat)(const char *str)</tt>
- *
- * Function \c controlContent is to check the content. Return 0 if content is
- * ok, error code otherwise.
- *
- * <tt>int (*controlContent)(const char *str)</tt>
- *
- * Function \c convert is used to repair / convert the c-string value before any
- * content or format check is performed. Takes two extra parameters for buffer and its
- * size. Return #PST_OK if conversion is successful or #PST_PARAM_CONVERT_NOT_PERFORMED
- * to skip conversion. Any other error code will break adding the value.
- *
- * <tt>int (*convert)(const char *value, char *buf, unsigned *buf_len)</tt>
- *
- *
- * \param	param			#PARAM object.
- * \param	controlFormat	Function for format checking.
- * \param	controlContent	Function for content checking.
- * \param	convert			Function for parameter value conversion.
- * \return #PST_OK if successful, error code otherwise.
- * \note Note that \c controlFormat and \c controlContent may return any error code
- * but \c convert function should return #PST_OK and #PST_PARAM_CONVERT_NOT_PERFORMED
- * as any other error code will break adding the simple value, parsing configuration
- * file or command-line.
- */
-int PARAM_addControl(PARAM *param, int (*controlFormat)(const char *), int (*controlContent)(const char *), int (*convert)(const char*, char*, unsigned));
-
-/**
- * Check if parse option or a group is set (can be concatenated together
- * with |).
- *
- * \param param		#PARAM object.
- * \param state		A state to be controlled.
- * \return #PST_OK if successful, error code otherwise.
- * \see [PARAM_PARSE_OPTIONS](@ref PARAM_PARSE_OPTIONS_enum), #PARAM_setParseOption and #PARAM_SET_parseCMD
- * for more information.
- */
-int PARAM_isParseOptionSet(PARAM *param, int state);
-
-
-/**
- * This function is used to specify parsing options ([PARAM_PARSE_OPTIONS](@ref PARAM_PARSE_OPTIONS_enum)) used
- * by #PARAM_SET_parseCMD.
- *
- * \param param		#PARAM object.
- * \param option	Parsing options.
- * \return #PST_OK if successful, error code otherwise. #PST_PRSCMD_INVALID_COMBINATION
- * is returned if conflicting parsing option combination is fed to the function.
- */
-int PARAM_setParseOption(PARAM *param, int option);
-
-/**
- * Set object extractor to the parameter that implements #PARAM_getObject.
- *
- * Function \c extractObject is used to extract an object from the parameter value.
- * Function \c extractObject affects #PARAM_getObject behaviour. If not specified,
- * the default function is used that extracts the c-string value. Parameter \c extra
- * is <tt>void**</tt> pointer to array with 2 elements, \c str is parameter value
- * and \c obj is pointer to receiving pointer. Calling #PARAM_getObject both array
- * elements in \c extra are pointing to #PARAM_SET itself (<tt>void **extra = {set, set}</tt>),
- * when calling #PARAM_SET_getObjExtended, the second value is determined by
- * the function call and extra parameter given (<tt>void **extra = {set, extra}</tt>).
- * If extracting of the object is successful #PST_OK must be returned, error code
- * otherwise.
- * <tt>int (*extractObject)(void **extra, const char *str, void **obj)</tt>
- *
- * \param	param				#PARAM object.
- * \param	extractObject	Object extractor.
- * \return #PST_OK when successful, error code otherwise.
- */
-int PARAM_setObjectExtractor(PARAM *param, int (*extractObject)(void **, const char *, void**));
-
-/**
- * Appends value to the parameter. Invalid value format or content is not handled
- * as error, but the state is saved. Internal format or content errors can be
- * detected - see #PARAM_getInvalid.
- *
- * \param	param		#PARAM object.
- * \param	value		Parameter value as c-string. Can be \c NULL.
- * \param	source		Source description as c-string. Can be \c NULL.
- * \param	prio		Priority that can be \c PST_PRIORITY_VALID_BASE (<tt>0</tt>) or higher.
- * \return #PST_OK when successful, error code otherwise.
- * \see #PARAM_getValueCount, #PARAM_getInvalidCount, #PARAM_getValue and #PARAM_getInvalid.
- */
-int PARAM_addValue(PARAM *param, const char *value, const char* source, int prio);
-
-/**
- *
- * Values are filtered by constraints where parameter\c at is used to index over
- * values. If parameter is empty, #PST_PARAMETER_EMPTY is returned. If there is
- * no value matching the constraints error, #PST_PARAMETER_VALUE_NOT_FOUND is
- * returned.
- *
- * Use #PST_INDEX_LAST as \c at to extract the last value matching the constraints.
- * If there are values with different priority levels use #PST_PRIORITY_HIGHEST
- * (see #PST_PRIORITY_enum) to get the values with the highest priority. To extract
- * values that have source specified, set \c source as desired value or if there
- * is need to ignore the source, set \c source as \c NULL.
- *
- * \param	param		#PARAM object.
- * \param	source		Constraint for the source, can be \c NULL.
- * \param	prio		Priority that can be \c PST_PRIORITY_VALID_BASE (<tt>0</tt>) or higher.
- * \param	at			Parameter index in the matching set composed with the constraints.
- * \param	value		Pointer to receiving pointer to \c PARAM_VAL object.
- *
- * \return #PST_OK when successful, error code otherwise.
- */
-int PARAM_getValue(PARAM *param, const char *source, int prio, int at, PARAM_VAL **value);
-
-/**
- * Same as #PARAM_getValue, but instead of #PARAM_VAL object it fills output
- * parameter with #PARAM attributes. Note that \c name in #PARAM_ATR is the real
- * string representation of the parameter name and is \b NOT altered by function
- * #PARAM_setPrintName. See #PARAM_getPrintName to extract parameters print name.
- * \param	param		#PARAM object.
- * \param	source		Constraint for the source, can be \c NULL.
- * \param	prio		Priority that can be \c PST_PRIORITY_VALID_BASE (<tt>0</tt>) or higher.
- * \param	at			Parameter index in the matching set composed with the constraints.
- * \param	atr			Pointer to #PARAM_ATR object to store the result.
- * \return #PST_OK when successful, error code otherwise. More common errors
- * #PST_INVALID_ARGUMENT, #PST_PARAMETER_EMPTY and #PST_PARAMETER_VALUE_NOT_FOUND.
- */
-int PARAM_getAtr(PARAM *param, const char *source, int prio, int at, PARAM_ATR *atr);
-
-/**
- * This function extracts real name of parameter and/or its alias.
- * \param	param		#PARAM object.
- * \param	name		Pointer to receiving pointer to name.
- * \param	alias		Pointer to receiving pointer to alias.
- * \return #PST_OK when successful, error code otherwise.
- */
-int PARAM_getName(PARAM *param, const char **name, const char **alias);
-
-/**
- * Like function #PARAM_getValue but is used to extract a specific object from
- * the c-string value. The functionality must be implemented by setting object
- * extractor function. See \ref #PARAM_setObjectExtractor for more details.
- *
- * \param	param		#PARAM object.
- * \param	source		Constraint for the source, can be \c NULL.
- * \param	prio		Priority that can be \c PST_PRIORITY_VALID_BASE (<tt>0</tt>) or higher.
- * \param	at			Parameter index in the matching set composed with the constraints.
- * \param	extra		Pointer to optional extra data array.
- * \param	value		Pointer to the receiving pointer to the value.
- *
- * \return #PST_OK when successful, error code otherwise. If object extractor implementation
- * returns an error code, it is returned by this function. More common errors
- * #PST_INVALID_ARGUMENT, #PST_PARAMETER_EMPTY, #PST_PARAMETER_VALUE_NOT_FOUND,
- * #PST_PARAMETER_INVALID_FORMAT and #PST_PARAMETER_UNIMPLEMENTED_OBJ.
- * \note Note that if format or content status is invalid, it is not possible to extract
- * the object. Custom object extractor may return error values that overlaps with
- * local error codes!
- * \attention Returned value must be freed by the user if the implementation requires it.
- */
-int PARAM_getObject(PARAM *param, const char *source, int prio, int at, void **extra, void **value);
-
-/**
- * Same as #PARAM_getValue but extracts only values that have invalid content or
- * error status set. See #PARAM_addControl how to apply value checking.
- * \param	param		#PARAM object.
- * \param	source		Constraint for the source, can be \c NULL.
- * \param	prio		Priority that can be \c PST_PRIORITY_VALID_BASE (<tt>0</tt>) or higher.
- * \param	at			Parameter index in the matching set composed with the constraints.
- * \param	value		Pointer to receiving pointer to \c PARAM_VAL object.
- * \return #PST_OK when successful, error code otherwise.
- */
-int PARAM_getInvalid(PARAM *param, const char *source, int prio, int at, PARAM_VAL **value);
-
-/**
- * Return parameter value count matching the constraints.
- * \param	param		#PARAM object.
- * \param	source		Constraint for the source, can be \c NULL.
- * \param	prio		Priority that can be \c PST_PRIORITY_VALID_BASE (<tt>0</tt>) or higher.
- * \param	count		Pointer to to store the count value.
- * \return #PST_OK when successful, error code otherwise.
- */
-int PARAM_getValueCount(PARAM *param, const char *source, int prio, int *count);
-
-/**
- * Return parameter's invalid value count matching the constraints. See
- * #PARAM_addControl how to apply value checking.
- * \param	param		#PARAM object.
- * \param	source		Constraint for the source, can be \c NULL.
- * \param	prio		Priority that can be \c PST_PRIORITY_VALID_BASE (<tt>0</tt>) or higher.
- * \param	count		Pointer to to store the count value.
- * \return #PST_OK when successful, error code otherwise.
- */
-int PARAM_getInvalidCount(PARAM *param, const char *source, int prio, int *count);
-
-/**
- * This function is used to alter the way the parameter is represented in (error)
- * messages or returned by #PARAM_getPrintName. It does not change the parameters
- * real name that is used to get it from #PARAM_SET object.
- *
- * If \c constv  <b>is not</b> \c NULL, a user specified constant value is used.
- * If \c constv is \c NULL an abstract function \c getPrintName must be specified
- * that formats the string.
- * Default print format for long and short parameter is "--long-option" and "-a".
- *
- * <tt>const char* (*getPrintName)(PARAM *param, char *buf, unsigned buf_len)</tt>
- * param   - #PARAM object.
- * buf     - Internal buffer with constant size. May be left unused.
- * buf_len - The size of the internal buffer.
- * Returns string that is the string representation of the parameter.
- *
- *
- * \param param			#PARAM object.
- * \param constv		Constant string representation of the parameter. Value is copied. Can be \c NULL.
- * \param getPrintName	Abstract function's implementation. Has effect only when \c constv is \c NULL. Can be \c NULL.
- * \return #PST_OK when successful, error code otherwise.
- */
-int PARAM_setPrintName(PARAM *param, const char *constv, const char* (*getPrintName)(PARAM *param, char *buf, unsigned buf_len));
-
-/**
- * Same as #PARAM_setPrintName but works with the alias.
- * \param param			#PARAM object.
- * \param constv		Constant string representation of the parameter alias. Value is copied. Can be \c NULL.
- * \param getPrintNameAlias	Abstract function's implementation. Has effect only when \c constv is \c NULL. Can be \c NULL.
- * \return #PST_OK when successful, error code otherwise. Return #PST_ALIAS_NOT_SPECIFIED if parameter do not have alias.
- */
-int PARAM_setPrintNameAlias(PARAM *param, const char *constv, const char* (*getPrintNameAlias)(PARAM *param, char *buf, unsigned buf_len));
-
-/**
- * Returns the string representation of the parameter. See #PARAM_setPrintName to
- * alter behaviour of this function. Default print format for long and short
- * parameter is "--long-option" and "-a".
- *
- * \param obj			#PARAM object.
- * \return String that is the string representation of the parameter. Can return \c NULL.
- */
-const char* PARAM_getPrintName(PARAM *obj);
-
-/**
- * Same as #PARAM_getPrintName but works with alias.
- * \param obj			#PARAM object.
- * \return String that is the string representation of the parameter alias. If alias does not exist, \c NULL is returned.
- */
-const char* PARAM_getPrintNameAlias(PARAM *obj);
-/**
- * This function is used to set help text for a parameter. The input value is copied.
- * \param param			#PARAM object.
- * \param txt			Help text for a parameter. Value is copied.
- * \return #PST_OK when successful, error code otherwise.
- */
-int PARAM_setHelpText(PARAM *param, const char *txt);
-
-/**
- * Returns the help text of the parameter. See #PARAM_setHelpText to change the value.
- * \param obj			#PARAM object.
- * \return String that is the help text of the parameter. If value is not specified,
- * \c NULL is returned.
- */
-const char* PARAM_getHelpText(PARAM *obj);
-
-/**
- * This function checks if parameter constraints are satisfied (see #PARAM_new
- * and #PARAM_CONSTRAINTS). Constraint values can be concatenated using |.
- * Returned value contains all failed constraints concatenated (|).
- *
- * \param	param			#PARAM object.
- * \param	constraints		Concatenated constraints to be checked.
- * \return #PST_OK when successful, error code otherwise.
- * If failure due to \c NULL pointer \c PARAM_INVALID_CONSTRAINT is returned.
- */
-int PARAM_checkConstraints(const PARAM *param, int constraints);
-
-/**
- * Clears all the values.
- * \param	param			#PARAM object.
- * \return #PST_OK when successful, error code otherwise.
- */
-int PARAM_clearAll(PARAM *param);
-
-/**
- * Removes specified value.
- * \param	param		#PARAM object.
- * \param	source		Constraint for the source, can be \c NULL.
- * \param	prio		Priority that can be \c PST_PRIORITY_VALID_BASE (<tt>0</tt>) or higher.
- * \param	at			Parameter index in the matching set composed with the constraints.
- * \return #PST_OK when successful, error code otherwise.
- */
-int PARAM_clearValue(PARAM *param, const char *source, int prio, int at);
-
-/**
- * Specify a function to expand tokens that contain wildcard character (<tt>WC</tt>)
- * to array of new values. By default characters '<tt>?</tt>' and '<tt>*</tt>' are \c WC.
- * Values containing \c WC are removed and replaced with the expanded values. To
- * use default \c WC set \c charList as <tt>NULL</tt>.
- *
- * <tt>int (*expand_wildcard)(PARAM_VAL *param_value, void *ctx, int *value_shift)</tt>
- *
- * \c param_value - The value of the current parameter that contains <tt>WC</tt>.
- * \c ctx - Additional data structure (same object as #PARAM_SET_setWildcardExpander input parameter <tt>ctx</tt>.
- * \c value_shift - Output parameter for the count of values expanded.
- *
- *
- * \param	param				#PARAM_SET object.
-<<<<<<< HEAD
- * \param	ctx					Data structure used by wildcard expander. Can be \c NULL.
-=======
- * \param	charList			List of wildcard characters used. When set to \c NULL \"<tt>*?</tt>\" is used.
- * \param	ctx					Data structure used by Wildcard expander. Can be \c NULL.
->>>>>>> ee364881
- * \param	ctx_free			Data structure release function. Can be \c NULL.
- * \param	expand_wildcard		Function pointer to wildcard Expander function.
- * \return #PST_OK if successful, error code otherwise.
- * \note #PARAM_SET_parseCMD must be used and parsing option #PST_PRSCMD_EXPAND_WILDCARD
- * must be set using #PARAM_SET_setParseOptions.
- * \see [Implemented wildcard expanders](@ref wildcardexpanders.h)
- */
-int PARAM_setWildcardExpander(PARAM *param, const char* charList, void *ctx, void (*ctx_free)(void*), int (*expand_wildcard)(PARAM_VAL *param_value, void *ctx, int *value_shift));
-
-/**
- * Expand the values containing wildcard characters (<tt>WC</tt>). Before using
- * WC expander abstract function must be implemented (See #PARAM_setWildcardExpander).
- * \param param		#PARAM object.
- * \param count		The count of new values inserted.
- * \return #PST_OK if successful, error code otherwise.
- */
-int PARAM_expandWildcard(PARAM *param, int *count);
-
-/**
- * Generates #PARAM object description string. Useful for debugging.
- *
- * \param	param	#PARAM object.
- * \param	buf		Receiving buffer.
- * \param	buf_len	Receiving buffer size.
- * \return \c buf if successful, \c NULL otherwise.
- */
-char* PARAM_toString(const PARAM *param, char *buf, size_t buf_len);
-
-/**
- * Generates constraint failure report.
- * \param	param	#PARAM object.
- * \param	prefix	Prefix to each constraint failure string. Can be \c NULL.
- * \param	buf		Receiving buffer.
- * \param	buf_len	Receiving buffer size.
- * \return \c buf if successful, \c NULL otherwise.
- */
-char* PARAM_constraintErrorToString(PARAM *param, const char *prefix, char *buf, size_t buf_len);
-
-#ifdef	__cplusplus
-}
-#endif
-
-#endif	/* SET_PARAMETER_H */+/*
+ * Copyright 2013-2016 Guardtime, Inc.
+ *
+ * This file is part of the Guardtime client SDK.
+ *
+ * Licensed under the Apache License, Version 2.0 (the "License").
+ * You may not use this file except in compliance with the License.
+ * You may obtain a copy of the License at
+ *     http://www.apache.org/licenses/LICENSE-2.0
+ * Unless required by applicable law or agreed to in writing, software
+ * distributed under the License is distributed on an "AS IS" BASIS,
+ * WITHOUT WARRANTIES, CONDITIONS, OR OTHER LICENSES OF ANY KIND, either
+ * express or implied. See the License for the specific language governing
+ * permissions and limitations under the License.
+ * "Guardtime" and "KSI" are trademarks or registered trademarks of
+ * Guardtime, Inc., and no license to trademarks is granted; Guardtime
+ * reserves and retains all trademark rights.
+ */
+
+#ifndef SET_PARAMETER_H
+#define	SET_PARAMETER_H
+
+#include "param_value.h"
+
+
+#ifdef	__cplusplus
+extern "C" {
+#endif
+
+/**
+ * Parameter object that has a name and list of values. Accessing values in
+ * sequence (index is increased) is optimized. Contains optional functionality
+ * for format and content checking.
+ */
+typedef struct PARAM_st PARAM;
+
+typedef enum PARAM_PARSE_OPTIONS_enum PARAM_PARSE_OPTIONS;
+
+typedef enum PARAM_CONSTRAINTS_enum PARAM_CONSTRAINTS;
+
+typedef struct PARAM_ATR_st PARAM_ATR;
+
+
+enum PARAM_CONSTRAINTS_enum {
+	/** Only a single value is allowed. */
+	PARAM_SINGLE_VALUE = 0x0002,
+
+	/** Only a single value is allowed at each priority level. */
+	PARAM_SINGLE_VALUE_FOR_PRIORITY_LEVEL = 0x0004,
+
+	/**/
+	PARAM_INVALID_CONSTRAINT = 0x8000,
+};
+
+/**
+ * Object that is meant to be used with function #PARAM_SET_getAtr to get details
+ * about parameter value.
+ */
+struct PARAM_ATR_st {
+	/** Name. */
+	char *name;
+
+	/** Alias. */
+	char *alias;
+
+	/** c-string value. */
+	char *cstr_value;
+
+	/** Optional c-string source description, e.g. file, environment. */
+	char *source;
+
+	/** Priority level constraint. */
+	int priority;
+
+	/** Format status. */
+	int formatStatus;
+
+	/** Content status. */
+	int contentStatus;
+};
+
+/**
+ * This is the list of #PARAM parsing options that will affect how the parameters
+ * are parsed from the command-line. Parsing options will guide how function
+ * #PARAM_SET_parseCMD fills #PARAM_SET internal #PARAM values.
+ *
+ * (Potential) parameter for a command-line parser is a token that has dash in prefix
+ * (e.q. "-x", "-xy", "--zzz", "---"). Unknown parameter is parameter that is not
+ * specified in #PARAM_SET parameter list. Note that by using parsing options it is
+ * still possible to interpret "parameters" as values (e.g. parameter "--conf"
+ * takes configuration file with odd name "--conf" as input "--conf --conf").
+ *
+ * Terms used in parsing option descriptions:
+ * - \c curr - Current parameter whose parsing options are active.
+ * - \c known or \c unknown - A known and unknown parameter accordingly.
+ * - \c param - Both \c known and \c unknown parameter.
+ * - \c bindv - A value that belongs to \c curr and is bound with it.
+ * - <TT>loose value</tt> or \c parameter - A value that is not bound with \c param or \c unknown parameter accordingly.
+ * - \c token - Can be interpreted as anything.
+ *
+ * Usage examples:
+ * \code{.txt}
+ *
+ * 1) Default behaviour.
+ *   cmd: "-a -a x z -b y"
+ *   PARAM_SET = {a, b}
+ *     a = PST_PRSCMD_DEFAULT
+ *     b = PST_PRSCMD_DEFAULT
+ *   PARSE cmd:
+ *     a = {NULL, x}
+ *     b = {y}
+ *     unknown/typo = {z}
+ *
+ * 2) Has a value and has not a value.
+ *   cmd = "-a -a -b -a -b -b -b v -b"
+ *   PARAM_SET = {a, b, c}
+ *     a = PST_PRSCMD_HAS_NO_VALUE
+ *     b = PST_PRSCMD_HAS_VALUE
+ *     c = PST_PRSCMD_DEFAULT
+ *   PARSE cmd:
+ *     a = {NULL, NULL}
+ *     b = {"-a", "-b", "v", NULL}
+ *     c = {}
+ *
+ * 3) Has value with break.
+ *   cmd = "-a y -a -b -x -b -a z"
+ *   PARAM_SET = {a, b}
+ *     a = PST_PRSCMD_HAS_VALUE | PST_PRSCMD_BREAK_WITH_POTENTIAL_PARAMETER
+ *     b = PST_PRSCMD_HAS_VALUE | PST_PRSCMD_BREAK_WITH_EXISTING_PARAMETER_MATCH
+ *   PARSE cmd:
+ *     a = {"y", NULL, "z"}
+ *     b = {"-x", NULL}
+ *
+ * 4) Value with and without typos.
+ *   cmd = "xbc xde"
+ *   PARAM_SET = {abc, bde}
+ *     abc = PST_PRSCMD_HAS_NO_VALUE | PST_PRSCMD_NO_TYPOS
+ *     bde = PST_PRSCMD_HAS_NO_VALUE
+ *   PARSE cmd:
+ *     unknown = {xbc}
+ *     typo = {xde}
+ *     abc = {}
+ *     bde = {}
+ *
+ * 5) Has value sequence with break.
+ *   cmd = "-a x y z -c v -a -a w -b -x -y -c w"
+ *   PARAM_SET = {a, b, c}
+ *     a = PST_PRSCMD_HAS_VALUE_SEQUENCE | PST_PRSCMD_BREAK_WITH_POTENTIAL_PARAMETER
+ *     b = PST_PRSCMD_HAS_VALUE_SEQUENCE | PST_PRSCMD_BREAK_WITH_EXISTING_PARAMETER_MATCH
+ *     c = PST_PRSCMD_DEFAULT
+ *   PARSE cmd:
+ *     a = {"x", "y", "z", NULL, "w"}
+ *     b = {"-x", "-y"}
+ *     c = {"v", "w"}
+ *
+ * 6) Collect values not bound with any parameter.
+ *   cmd = "-i x -b y z -a w"
+ *   PARAM_SET = {i, a, b}
+ *     i = PST_PRSCMD_HAS_VALUE | PST_PRSCMD_COLLECT_LOOSE_VALUES
+ *     a = PST_PRSCMD_HAS_VALUE
+ *     b = PST_PRSCMD_HAS_NO_VALUE
+ *   PARSE cmd:
+ *     i = {"x", "y", "z"}
+ *     a = {"w"}
+ *     b = {NULL}
+ *
+ * 7) Collect all loose values and enable parameter "--" to close parsing and redirect all tokens to parameter "j".
+ *   cmd = "x y z -i v -j w -i -- -- -- - -i -j"
+ *   PARAM_SET = {i, j}
+ *     i = PST_PRSCMD_HAS_VALUE | PST_PRSCMD_COLLECT_LOOSE_VALUES
+ *     j = PST_PRSCMD_HAS_VALUE | PST_PRSCMD_CLOSE_PARSING | PST_PRSCMD_COLLECT_WHEN_PARSING_IS_CLOSED
+ *   PARSE cmd:
+ *     i = {"x", "y", "z", "v", "--"}
+ *     j = {"w", "--", "-", "-i", "-j"}
+ *
+ * 8) Create a hidden parameter (that can not be explicitly added from the command-line) to collect all tokens after "--".
+ *   cmd = "-i x -a y -- z w v"
+ *   PARAM_SET = {a, i}
+ *     a = PST_PRSCMD_HAS_VALUE
+ *     i = PST_PRSCMD_HAS_VALUE | PST_PRSCMD_CLOSE_PARSING | PST_PRSCMD_COLLECT_WHEN_PARSING_IS_CLOSED | PST_PRSCMD_HAS_NO_FLAG | PST_PRSCMD_NO_TYPOS
+ *   PARSE cmd:
+ *     a = {"y"}
+ *     i = {"z", "w", "v"}
+ *     unknown/typo = {"-i", "x"}
+ *
+ * 9) Create a parameter that has no flag but can collect up to 3 values that are not bound with any parameter.
+ *   cmd = "x -a v y -i z w"
+ *   PARAM_SET = {a, i}
+ *     a = PST_PRSCMD_HAS_VALUE
+ *     i = PST_PRSCMD_HAS_VALUE | PST_PRSCMD_HAS_NO_FLAG | PST_PRSCMD_NO_TYPOS | PST_PRSCMD_COLLECT_LOOSE_VALUES | PST_PRSCMD_COLLECT_LIMITER_BREAK_ON | ((PST_PRSCMD_COLLECT_LIMITER_1X * 3) & PST_PRSCMD_COLLECT_LIMITER_MAX_MASK)
+ *   PARSE cmd:
+ *     a = {"v"}
+ *     i = {"x", "y", "z"}
+ *     unknown/typo = {"-i", "w"}
+ *
+ * 10) Implement and apply Wildcard expander that selects a value from the list:
+ *   cmd = "-w qwe -w *c -w p* -w *e"
+ *   list = {"abc", "qwe", "xbc", "aee"}
+ *   PARAM_SET = {w}
+ *     w = PST_PRSCMD_HAS_VALUE | PST_PRSCMD_EXPAND_WILDCARD
+ *   PARSE cmd:
+ *     w = {"qwe", ("abc", "xbc"),(),("qwe", "aee")}
+ *
+ * \endcode
+ *
+ * \see #PARAM_SET_new and #PARAM_SET_setParseOptions.
+ */
+enum PARAM_PARSE_OPTIONS_enum {
+	PST_PRSCMD_NONE = 0x0000,
+
+	/**
+	 * If set the parameter must not have a value and next token from the
+	 * command-line is interpreted as next possible parameter (or unknown token).
+	 * The value is set to \c NULL, that indicates the occurrence of the parameter.
+	 * \code{.txt}
+	 * curr token token ...
+	 * \endcode
+	 */
+	PST_PRSCMD_HAS_NO_VALUE = 0x0002,
+
+	/**
+	 * If set the parameter takes next token as its value even if it equals
+	 * known / unknown parameter. If there is no next value to be read or a
+	 * break occurred (see \c notes), the value is set to \c NULL indicating that
+	 * the parameter was specified but it was not possible to get its value.
+	 *
+	 * \code{.txt}
+	 * // Without a break.
+	 * curr bindv token ...
+	 *
+	 * // With potential parameter break.
+	 * curr param token ...
+	 *
+	 * // With known parameter break.
+	 * curr known token ...
+	 * \endcode
+	 *
+	 * \note Using additional options #PST_PRSCMD_BREAK_WITH_POTENTIAL_PARAMETER
+	 * or #PST_PRSCMD_BREAK_WITH_EXISTING_PARAMETER_MATCH it is possible to
+	 * interpret the next token as parameter.
+	 */
+	PST_PRSCMD_HAS_VALUE = 0x0004,
+
+	/**
+	 * If set the parameter takes all the next tokens as its values even if some
+	 * values equals  to known / unknown parameters. If there is no next value to
+	 * be read or a break occurred (see \c notes), the parsing of current parameter
+	 * is closed. If during the parsing there were no values bound with the current
+	 * parameter, its value is set to \c NULL, otherwise the parsing is closed
+	 * without adding any new data to the #PARAM.
+	 *
+	 * \code{.txt}
+	 * // Without a break.
+	 * curr bindv bindv ... bindv
+	 *
+	 * // With potential parameter break.
+	 * curr bindv bindv ... param token ...
+	 *
+	 * // With known parameter break.
+	 * curr bindv bindv ... known token ...
+	 * \endcode
+	 * \note Using additional options #PST_PRSCMD_BREAK_WITH_POTENTIAL_PARAMETER
+	 * or #PST_PRSCMD_BREAK_WITH_EXISTING_PARAMETER_MATCH it is possible to break
+	 * the parsing of the current parameter and interpret the next token as parameter.
+	 */
+	PST_PRSCMD_HAS_VALUE_SEQUENCE = 0x0008,
+
+	/**
+	 * If parameter has dash in prefix, it is a potential parameter that can even
+	 * be unknown parameter not specified in #PARAM_SET (e.q. "-x", "-xy",
+	 * "--zzz", "---").
+	 *
+	 * \note Note that  when #PST_PRSCMD_CLOSE_PARSING is set for <b>any
+	 * parameter</b> (not just the current one) in the set, "--" is
+	 * considered as legal known parameter that will perform the break.
+	 */
+	PST_PRSCMD_BREAK_WITH_POTENTIAL_PARAMETER = 0x0010,
+
+	/**
+	 * If set and the next token matches with <b>existing parameter</b>, the
+	 * value is interpreted as next parameter.
+	 * \todo: Check if bunch of known flags are triggering the break.
+	 *
+	 * \note Note that  when #PST_PRSCMD_CLOSE_PARSING is set for <b>any
+	 * parameter</b> (not just the current one) in the set, "--" is
+	 * considered as known parameter that will perform the break.
+	 */
+	PST_PRSCMD_BREAK_WITH_EXISTING_PARAMETER_MATCH = 0x0020,
+
+
+	/**
+	 * The default parsing options interpret each token as potential parameter
+	 * which can bind next token as its single value.
+	 *
+	 * \code{.txt}
+	 * curr bindv param param token ...
+	 * \endcode
+	 *
+	 */
+	PST_PRSCMD_DEFAULT = 0x0001 | PST_PRSCMD_BREAK_WITH_POTENTIAL_PARAMETER,
+
+	/**
+	 * Collect all tokens that are not bound with some parameter and that do not
+	 * look like potential parameters. If used together with
+	 * #PST_PRSCMD_COLLECT_LIMITER_BREAK_ON, collect maximum count is limited.
+	 * \note Note that by default, if not bound with some parameter, "-" and "--"
+	 * are considered as loose values. But in case when #PST_PRSCMD_CLOSE_PARSING
+	 * is set for <b>any parameter</b> (not just the current one) on the set, "--"
+	 * is considered as known parameter that is not collected as a loose value.
+	 */
+	PST_PRSCMD_COLLECT_LOOSE_VALUES = 0x0040,
+
+	/**
+	 * Collect all loose (unknown or misspelled) parameters (e.q. "-x", "-xy", "--zzz",
+	 * "---"). If used together with #PST_PRSCMD_COLLECT_LIMITER_BREAK_ON, collect
+	 * maximum count is limited.
+	 * \attention No typos or unknowns are detected as all unknown or misspelled
+	 * parameters are redirected to parameters with the this options set.
+	 */
+	PST_PRSCMD_COLLECT_LOOSE_FLAGS = 0x0080,
+
+	/**
+	 * Using with #PST_PRSCMD_CLOSE_PARSING collects \b everything after the
+	 * parsing is closed. If used together with #PST_PRSCMD_COLLECT_LIMITER_BREAK_ON
+	 * collect maximum count is limited.
+	 */
+	PST_PRSCMD_COLLECT_WHEN_PARSING_IS_CLOSED = 0x0100,
+
+
+	/**
+	 * Enables parameter "--" that ends the parsing of the command line after
+	 * what all tokens are redirected to parameters that have
+	 * #PST_PRSCMD_COLLECT_WHEN_PARSING_IS_CLOSED set. Value "--" can still be used
+	 * when it is bound with a parameter (see #PST_PRSCMD_HAS_VALUE).
+	 * \note This option affects #PST_PRSCMD_BREAK_WITH_POTENTIAL_PARAMETER,
+	 * #PST_PRSCMD_BREAK_WITH_EXISTING_PARAMETER_MATCH and #PST_PRSCMD_COLLECT_LOOSE_VALUES.
+	 */
+	PST_PRSCMD_CLOSE_PARSING = 0x0200,
+
+	/**
+	 * Collect has one point lower priority.
+	 */
+	PST_PRSCMD_COLLECT_HAS_LOWER_PRIORITY = 0x0400,
+
+	/**
+	 * This option can be used to hide existing parameter from command-line parser.
+	 * Parameter with this option can only be added from the code. Use together with
+	 * #PST_PRSCMD_NO_TYPOS to completely hide the parameter from the user.
+	 */
+	PST_PRSCMD_HAS_NO_FLAG = 0x0800,
+
+	/**
+	 * With this parameter no typos are generated for a parameter.
+	 */
+	PST_PRSCMD_NO_TYPOS = 0x1000,
+
+	/**
+	 * With this parameter only the highest priority last parameter format is
+	 * checked in functions #PARAM_SET_isFormatOK and #PARAM_SET_invalidParametersToString.
+	 * The error status is set in spite of the given option.
+	 */
+	PST_PRSCMD_FORMAT_CONTROL_ONLY_FOR_LAST_HIGHST_PRIORITY_VALUE = 0x2000,
+
+	/**
+	 * If set, searches for the wildcard characters (<tt>WC</tt>) "*" and "?" in
+	 * parameter values. If found, the value containing the \c WC is removed and
+	 * replaced with the matching values. If no match was found, the removed
+	 * value <b>is not</b> pushed back.
+	 *
+	 * The \c WC expanding is performed by abstract \c WC expander function that
+	 * must be implemented (see #PARAM_SET_setWildcardExpander and
+	 * #PARAM_setWildcardExpander). If not implemented, parsing fails.
+	 * \see #PARAM_expandWildcard and #PARAM_SET_parseCMD.
+	 */
+	PST_PRSCMD_EXPAND_WILDCARD = 0x4000,
+
+	/**
+	 * If set, this option will affect the maximum possible count of collected
+	 * values during entire command-line parsing. It is possible to create multiple
+	 * parameters with different count limits that are computed separately. If
+	 * the limit for all counters is exceeded, the value is redirected to typo
+	 * or unknown parameter check.
+	 *
+	 * This must be used together with #PST_PRSCMD_COLLECT_LIMITER_1X * \c N,
+	 * where \c N is the maximum count permitted. See #PST_PRSCMD_COLLECT_LIMITER_MAX_MASK
+	 * to get the maximum count value supported for a parameter.
+	 *
+	 * Example:
+	 * \code{.txt}
+	 * PST_PRSCMD_COLLECT_LIMITER_BREAK_ON | ((PST_PRSCMD_COLLECT_LIMITER_1X * 5) & PST_PRSCMD_COLLECT_LIMITER_MAX_MASK)
+	 * \endcode
+	 * \attention Make sure that the count value specified does not exceed the maximum
+	 * supported value or spoil some other parse options. Use #PST_PRSCMD_COLLECT_LIMITER_MAX_MASK
+	 * to clean collect limiter parse option.
+	 */
+	PST_PRSCMD_COLLECT_LIMITER_BREAK_ON       = 0x00008000,
+
+	/**
+	 * One \c unit for collect limiter that is used together with #PST_PRSCMD_COLLECT_LIMITER_BREAK_ON.
+	 */
+	PST_PRSCMD_COLLECT_LIMITER_1X       = 0x00010000,
+
+	/**
+	 * Collector count limit mask.
+	 */
+	PST_PRSCMD_COLLECT_LIMITER_MAX_MASK = 0xffff0000
+};
+
+/**
+ * Create a new and empty parameter.
+ *
+ * \param	flagName	The parameter name.
+ * \param	flagAlias	The alias for the name. Can be <tt>NULL</tt>.
+ * \param	constraint	Constraints for the parameter and its values (see #PARAM_CONSTRAINTS).
+ * \param	pars_opt	Parsing options (see [PARAM_PARSE_OPTIONS](@ref PARAM_PARSE_OPTIONS_enum)). Can be <tt>0</tt>.
+ * \param	newObj		Pointer to receiving pointer to new object.
+ * \return #PST_OK when successful, error code otherwise.
+ *
+ * \note Note that it is possible to add multiple values to the list using
+ * function #PARAM_addValue no matter what the \c constraint value is set to. To
+ * check the constraints see #PARAM_checkConstraints.
+ */
+int PARAM_new(const char *flagName, const char *flagAlias, int constraint, int pars_opt, PARAM **newObj);
+
+/**
+ * Function to free #PARAM object.
+ * \param param	Pointer to object to be freed.
+ */
+void PARAM_free(PARAM *param);
+
+/**
+ * Adds several optional functions to a parameter. Each function takes
+ * the first parameters as c-string value (must not fail if is \c NULL). All the
+ * functions are applied when adding the value to the #PARAM object.
+ *
+ * Function \c controlFormat is to check the format. Return \c 0 if format is ok,
+ * error code otherwise.
+ *
+ * <tt>int (*controlFormat)(const char *str)</tt>
+ *
+ * Function \c controlContent is to check the content. Return 0 if content is
+ * ok, error code otherwise.
+ *
+ * <tt>int (*controlContent)(const char *str)</tt>
+ *
+ * Function \c convert is used to repair / convert the c-string value before any
+ * content or format check is performed. Takes two extra parameters for buffer and its
+ * size. Return #PST_OK if conversion is successful or #PST_PARAM_CONVERT_NOT_PERFORMED
+ * to skip conversion. Any other error code will break adding the value.
+ *
+ * <tt>int (*convert)(const char *value, char *buf, unsigned *buf_len)</tt>
+ *
+ *
+ * \param	param			#PARAM object.
+ * \param	controlFormat	Function for format checking.
+ * \param	controlContent	Function for content checking.
+ * \param	convert			Function for parameter value conversion.
+ * \return #PST_OK if successful, error code otherwise.
+ * \note Note that \c controlFormat and \c controlContent may return any error code
+ * but \c convert function should return #PST_OK and #PST_PARAM_CONVERT_NOT_PERFORMED
+ * as any other error code will break adding the simple value, parsing configuration
+ * file or command-line.
+ */
+int PARAM_addControl(PARAM *param, int (*controlFormat)(const char *), int (*controlContent)(const char *), int (*convert)(const char*, char*, unsigned));
+
+/**
+ * Check if parse option or a group is set (can be concatenated together
+ * with |).
+ *
+ * \param param		#PARAM object.
+ * \param state		A state to be controlled.
+ * \return #PST_OK if successful, error code otherwise.
+ * \see [PARAM_PARSE_OPTIONS](@ref PARAM_PARSE_OPTIONS_enum), #PARAM_setParseOption and #PARAM_SET_parseCMD
+ * for more information.
+ */
+int PARAM_isParseOptionSet(PARAM *param, int state);
+
+
+/**
+ * This function is used to specify parsing options ([PARAM_PARSE_OPTIONS](@ref PARAM_PARSE_OPTIONS_enum)) used
+ * by #PARAM_SET_parseCMD.
+ *
+ * \param param		#PARAM object.
+ * \param option	Parsing options.
+ * \return #PST_OK if successful, error code otherwise. #PST_PRSCMD_INVALID_COMBINATION
+ * is returned if conflicting parsing option combination is fed to the function.
+ */
+int PARAM_setParseOption(PARAM *param, int option);
+
+/**
+ * Set object extractor to the parameter that implements #PARAM_getObject.
+ *
+ * Function \c extractObject is used to extract an object from the parameter value.
+ * Function \c extractObject affects #PARAM_getObject behaviour. If not specified,
+ * the default function is used that extracts the c-string value. Parameter \c extra
+ * is <tt>void**</tt> pointer to array with 2 elements, \c str is parameter value
+ * and \c obj is pointer to receiving pointer. Calling #PARAM_getObject both array
+ * elements in \c extra are pointing to #PARAM_SET itself (<tt>void **extra = {set, set}</tt>),
+ * when calling #PARAM_SET_getObjExtended, the second value is determined by
+ * the function call and extra parameter given (<tt>void **extra = {set, extra}</tt>).
+ * If extracting of the object is successful #PST_OK must be returned, error code
+ * otherwise.
+ * <tt>int (*extractObject)(void **extra, const char *str, void **obj)</tt>
+ *
+ * \param	param				#PARAM object.
+ * \param	extractObject	Object extractor.
+ * \return #PST_OK when successful, error code otherwise.
+ */
+int PARAM_setObjectExtractor(PARAM *param, int (*extractObject)(void **, const char *, void**));
+
+/**
+ * Appends value to the parameter. Invalid value format or content is not handled
+ * as error, but the state is saved. Internal format or content errors can be
+ * detected - see #PARAM_getInvalid.
+ *
+ * \param	param		#PARAM object.
+ * \param	value		Parameter value as c-string. Can be \c NULL.
+ * \param	source		Source description as c-string. Can be \c NULL.
+ * \param	prio		Priority that can be \c PST_PRIORITY_VALID_BASE (<tt>0</tt>) or higher.
+ * \return #PST_OK when successful, error code otherwise.
+ * \see #PARAM_getValueCount, #PARAM_getInvalidCount, #PARAM_getValue and #PARAM_getInvalid.
+ */
+int PARAM_addValue(PARAM *param, const char *value, const char* source, int prio);
+
+/**
+ *
+ * Values are filtered by constraints where parameter\c at is used to index over
+ * values. If parameter is empty, #PST_PARAMETER_EMPTY is returned. If there is
+ * no value matching the constraints error, #PST_PARAMETER_VALUE_NOT_FOUND is
+ * returned.
+ *
+ * Use #PST_INDEX_LAST as \c at to extract the last value matching the constraints.
+ * If there are values with different priority levels use #PST_PRIORITY_HIGHEST
+ * (see #PST_PRIORITY_enum) to get the values with the highest priority. To extract
+ * values that have source specified, set \c source as desired value or if there
+ * is need to ignore the source, set \c source as \c NULL.
+ *
+ * \param	param		#PARAM object.
+ * \param	source		Constraint for the source, can be \c NULL.
+ * \param	prio		Priority that can be \c PST_PRIORITY_VALID_BASE (<tt>0</tt>) or higher.
+ * \param	at			Parameter index in the matching set composed with the constraints.
+ * \param	value		Pointer to receiving pointer to \c PARAM_VAL object.
+ *
+ * \return #PST_OK when successful, error code otherwise.
+ */
+int PARAM_getValue(PARAM *param, const char *source, int prio, int at, PARAM_VAL **value);
+
+/**
+ * Same as #PARAM_getValue, but instead of #PARAM_VAL object it fills output
+ * parameter with #PARAM attributes. Note that \c name in #PARAM_ATR is the real
+ * string representation of the parameter name and is \b NOT altered by function
+ * #PARAM_setPrintName. See #PARAM_getPrintName to extract parameters print name.
+ * \param	param		#PARAM object.
+ * \param	source		Constraint for the source, can be \c NULL.
+ * \param	prio		Priority that can be \c PST_PRIORITY_VALID_BASE (<tt>0</tt>) or higher.
+ * \param	at			Parameter index in the matching set composed with the constraints.
+ * \param	atr			Pointer to #PARAM_ATR object to store the result.
+ * \return #PST_OK when successful, error code otherwise. More common errors
+ * #PST_INVALID_ARGUMENT, #PST_PARAMETER_EMPTY and #PST_PARAMETER_VALUE_NOT_FOUND.
+ */
+int PARAM_getAtr(PARAM *param, const char *source, int prio, int at, PARAM_ATR *atr);
+
+/**
+ * This function extracts real name of parameter and/or its alias.
+ * \param	param		#PARAM object.
+ * \param	name		Pointer to receiving pointer to name.
+ * \param	alias		Pointer to receiving pointer to alias.
+ * \return #PST_OK when successful, error code otherwise.
+ */
+int PARAM_getName(PARAM *param, const char **name, const char **alias);
+
+/**
+ * Like function #PARAM_getValue but is used to extract a specific object from
+ * the c-string value. The functionality must be implemented by setting object
+ * extractor function. See \ref #PARAM_setObjectExtractor for more details.
+ *
+ * \param	param		#PARAM object.
+ * \param	source		Constraint for the source, can be \c NULL.
+ * \param	prio		Priority that can be \c PST_PRIORITY_VALID_BASE (<tt>0</tt>) or higher.
+ * \param	at			Parameter index in the matching set composed with the constraints.
+ * \param	extra		Pointer to optional extra data array.
+ * \param	value		Pointer to the receiving pointer to the value.
+ *
+ * \return #PST_OK when successful, error code otherwise. If object extractor implementation
+ * returns an error code, it is returned by this function. More common errors
+ * #PST_INVALID_ARGUMENT, #PST_PARAMETER_EMPTY, #PST_PARAMETER_VALUE_NOT_FOUND,
+ * #PST_PARAMETER_INVALID_FORMAT and #PST_PARAMETER_UNIMPLEMENTED_OBJ.
+ * \note Note that if format or content status is invalid, it is not possible to extract
+ * the object. Custom object extractor may return error values that overlaps with
+ * local error codes!
+ * \attention Returned value must be freed by the user if the implementation requires it.
+ */
+int PARAM_getObject(PARAM *param, const char *source, int prio, int at, void **extra, void **value);
+
+/**
+ * Same as #PARAM_getValue but extracts only values that have invalid content or
+ * error status set. See #PARAM_addControl how to apply value checking.
+ * \param	param		#PARAM object.
+ * \param	source		Constraint for the source, can be \c NULL.
+ * \param	prio		Priority that can be \c PST_PRIORITY_VALID_BASE (<tt>0</tt>) or higher.
+ * \param	at			Parameter index in the matching set composed with the constraints.
+ * \param	value		Pointer to receiving pointer to \c PARAM_VAL object.
+ * \return #PST_OK when successful, error code otherwise.
+ */
+int PARAM_getInvalid(PARAM *param, const char *source, int prio, int at, PARAM_VAL **value);
+
+/**
+ * Return parameter value count matching the constraints.
+ * \param	param		#PARAM object.
+ * \param	source		Constraint for the source, can be \c NULL.
+ * \param	prio		Priority that can be \c PST_PRIORITY_VALID_BASE (<tt>0</tt>) or higher.
+ * \param	count		Pointer to to store the count value.
+ * \return #PST_OK when successful, error code otherwise.
+ */
+int PARAM_getValueCount(PARAM *param, const char *source, int prio, int *count);
+
+/**
+ * Return parameter's invalid value count matching the constraints. See
+ * #PARAM_addControl how to apply value checking.
+ * \param	param		#PARAM object.
+ * \param	source		Constraint for the source, can be \c NULL.
+ * \param	prio		Priority that can be \c PST_PRIORITY_VALID_BASE (<tt>0</tt>) or higher.
+ * \param	count		Pointer to to store the count value.
+ * \return #PST_OK when successful, error code otherwise.
+ */
+int PARAM_getInvalidCount(PARAM *param, const char *source, int prio, int *count);
+
+/**
+ * This function is used to alter the way the parameter is represented in (error)
+ * messages or returned by #PARAM_getPrintName. It does not change the parameters
+ * real name that is used to get it from #PARAM_SET object.
+ *
+ * If \c constv  <b>is not</b> \c NULL, a user specified constant value is used.
+ * If \c constv is \c NULL an abstract function \c getPrintName must be specified
+ * that formats the string.
+ * Default print format for long and short parameter is "--long-option" and "-a".
+ *
+ * <tt>const char* (*getPrintName)(PARAM *param, char *buf, unsigned buf_len)</tt>
+ * param   - #PARAM object.
+ * buf     - Internal buffer with constant size. May be left unused.
+ * buf_len - The size of the internal buffer.
+ * Returns string that is the string representation of the parameter.
+ *
+ *
+ * \param param			#PARAM object.
+ * \param constv		Constant string representation of the parameter. Value is copied. Can be \c NULL.
+ * \param getPrintName	Abstract function's implementation. Has effect only when \c constv is \c NULL. Can be \c NULL.
+ * \return #PST_OK when successful, error code otherwise.
+ */
+int PARAM_setPrintName(PARAM *param, const char *constv, const char* (*getPrintName)(PARAM *param, char *buf, unsigned buf_len));
+
+/**
+ * Same as #PARAM_setPrintName but works with the alias.
+ * \param param			#PARAM object.
+ * \param constv		Constant string representation of the parameter alias. Value is copied. Can be \c NULL.
+ * \param getPrintNameAlias	Abstract function's implementation. Has effect only when \c constv is \c NULL. Can be \c NULL.
+ * \return #PST_OK when successful, error code otherwise. Return #PST_ALIAS_NOT_SPECIFIED if parameter do not have alias.
+ */
+int PARAM_setPrintNameAlias(PARAM *param, const char *constv, const char* (*getPrintNameAlias)(PARAM *param, char *buf, unsigned buf_len));
+
+/**
+ * Returns the string representation of the parameter. See #PARAM_setPrintName to
+ * alter behaviour of this function. Default print format for long and short
+ * parameter is "--long-option" and "-a".
+ *
+ * \param obj			#PARAM object.
+ * \return String that is the string representation of the parameter. Can return \c NULL.
+ */
+const char* PARAM_getPrintName(PARAM *obj);
+
+/**
+ * Same as #PARAM_getPrintName but works with alias.
+ * \param obj			#PARAM object.
+ * \return String that is the string representation of the parameter alias. If alias does not exist, \c NULL is returned.
+ */
+const char* PARAM_getPrintNameAlias(PARAM *obj);
+/**
+ * This function is used to set help text for a parameter. The input value is copied.
+ * \param param			#PARAM object.
+ * \param txt			Help text for a parameter. Value is copied.
+ * \return #PST_OK when successful, error code otherwise.
+ */
+int PARAM_setHelpText(PARAM *param, const char *txt);
+
+/**
+ * Returns the help text of the parameter. See #PARAM_setHelpText to change the value.
+ * \param obj			#PARAM object.
+ * \return String that is the help text of the parameter. If value is not specified,
+ * \c NULL is returned.
+ */
+const char* PARAM_getHelpText(PARAM *obj);
+
+/**
+ * This function checks if parameter constraints are satisfied (see #PARAM_new
+ * and #PARAM_CONSTRAINTS). Constraint values can be concatenated using |.
+ * Returned value contains all failed constraints concatenated (|).
+ *
+ * \param	param			#PARAM object.
+ * \param	constraints		Concatenated constraints to be checked.
+ * \return #PST_OK when successful, error code otherwise.
+ * If failure due to \c NULL pointer \c PARAM_INVALID_CONSTRAINT is returned.
+ */
+int PARAM_checkConstraints(const PARAM *param, int constraints);
+
+/**
+ * Clears all the values.
+ * \param	param			#PARAM object.
+ * \return #PST_OK when successful, error code otherwise.
+ */
+int PARAM_clearAll(PARAM *param);
+
+/**
+ * Removes specified value.
+ * \param	param		#PARAM object.
+ * \param	source		Constraint for the source, can be \c NULL.
+ * \param	prio		Priority that can be \c PST_PRIORITY_VALID_BASE (<tt>0</tt>) or higher.
+ * \param	at			Parameter index in the matching set composed with the constraints.
+ * \return #PST_OK when successful, error code otherwise.
+ */
+int PARAM_clearValue(PARAM *param, const char *source, int prio, int at);
+
+/**
+ * Specify a function to expand tokens that contain wildcard character (<tt>WC</tt>)
+ * to array of new values. By default characters '<tt>?</tt>' and '<tt>*</tt>' are \c WC.
+ * Values containing \c WC are removed and replaced with the expanded values. To
+ * use default \c WC set \c charList as <tt>NULL</tt>.
+ *
+ * <tt>int (*expand_wildcard)(PARAM_VAL *param_value, void *ctx, int *value_shift)</tt>
+ *
+ * \c param_value - The value of the current parameter that contains <tt>WC</tt>.
+ * \c ctx - Additional data structure (same object as #PARAM_SET_setWildcardExpander input parameter <tt>ctx</tt>.
+ * \c value_shift - Output parameter for the count of values expanded.
+ *
+ *
+ * \param	param				#PARAM_SET object.
+ * \param	charList			List of wildcard characters used. When set to \c NULL \"<tt>*?</tt>\" is used.
+ * \param	ctx					Data structure used by Wildcard expander. Can be \c NULL.
+ * \param	ctx_free			Data structure release function. Can be \c NULL.
+ * \param	expand_wildcard		Function pointer to wildcard Expander function.
+ * \return #PST_OK if successful, error code otherwise.
+ * \note #PARAM_SET_parseCMD must be used and parsing option #PST_PRSCMD_EXPAND_WILDCARD
+ * must be set using #PARAM_SET_setParseOptions.
+ * \see [Implemented wildcard expanders](@ref wildcardexpanders.h)
+ */
+int PARAM_setWildcardExpander(PARAM *param, const char* charList, void *ctx, void (*ctx_free)(void*), int (*expand_wildcard)(PARAM_VAL *param_value, void *ctx, int *value_shift));
+
+/**
+ * Expand the values containing wildcard characters (<tt>WC</tt>). Before using
+ * WC expander abstract function must be implemented (See #PARAM_setWildcardExpander).
+ * \param param		#PARAM object.
+ * \param count		The count of new values inserted.
+ * \return #PST_OK if successful, error code otherwise.
+ */
+int PARAM_expandWildcard(PARAM *param, int *count);
+
+/**
+ * Generates #PARAM object description string. Useful for debugging.
+ *
+ * \param	param	#PARAM object.
+ * \param	buf		Receiving buffer.
+ * \param	buf_len	Receiving buffer size.
+ * \return \c buf if successful, \c NULL otherwise.
+ */
+char* PARAM_toString(const PARAM *param, char *buf, size_t buf_len);
+
+/**
+ * Generates constraint failure report.
+ * \param	param	#PARAM object.
+ * \param	prefix	Prefix to each constraint failure string. Can be \c NULL.
+ * \param	buf		Receiving buffer.
+ * \param	buf_len	Receiving buffer size.
+ * \return \c buf if successful, \c NULL otherwise.
+ */
+char* PARAM_constraintErrorToString(PARAM *param, const char *prefix, char *buf, size_t buf_len);
+
+#ifdef	__cplusplus
+}
+#endif
+
+#endif	/* SET_PARAMETER_H */